--- conflicted
+++ resolved
@@ -24,24 +24,6 @@
 set -o errexit
 set -o nounset
 set -o pipefail
-<<<<<<< HEAD
-set -x
-
-SCRIPT_ROOT=$(dirname ${BASH_SOURCE})/..
-CODEGEN_PKG="/usr/local/pkg/mod/k8s.io/code-generator@v0.32.6"
-MODULE=github.com/kubeovn/kube-ovn
-
-# generate the code with:
-# --output-base    because this script should also be able to run inside the vendor dir of
-#                  k8s.io/kubernetes. The output-base is needed for the generators to output into the vendor dir
-#                  instead of the $GOPATH directly. For normal projects this can be dropped.
-# ${CODEGEN_PKG}/generate-groups.sh "deepcopy,client,informer,lister" \
-#   github.com/kubeovn/kube-ovn/pkg/client github.com/kubeovn/kube-ovn/pkg/apis \
-#   kubeovn:v1
-${CODEGEN_PKG}/kube_codegen.sh "deepcopy,client,informer,lister" \
-  github.com/kubeovn/kube-ovn/pkg/client github.com/kubeovn/kube-ovn/pkg/apis \
-  kubeovn:v1
-=======
 
 KUBE_CODEGEN_ROOT="$(cd "$(dirname "${BASH_SOURCE[0]}")" && pwd -P)"
 
@@ -799,5 +781,4 @@
   --output-dir pkg/client \
   --output-pkg github.com/kubeovn/kube-ovn/pkg/client \
   --boilerplate ${KUBE_CODEGEN_ROOT}/../hack/boilerplate.go.txt \
-  pkg/apis
->>>>>>> 8d271ebc
+  pkg/apis