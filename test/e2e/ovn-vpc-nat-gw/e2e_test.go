package ovn_eip

import (
	"context"
	"flag"
	"fmt"
	"strconv"
	"strings"
	"testing"
	"time"

	dockertypes "github.com/docker/docker/api/types"
	corev1 "k8s.io/api/core/v1"
	metav1 "k8s.io/apimachinery/pkg/apis/meta/v1"
	clientset "k8s.io/client-go/kubernetes"
	"k8s.io/klog/v2"
	"k8s.io/kubernetes/test/e2e"
	k8sframework "k8s.io/kubernetes/test/e2e/framework"
	"k8s.io/kubernetes/test/e2e/framework/config"
	e2enode "k8s.io/kubernetes/test/e2e/framework/node"

	"github.com/onsi/ginkgo/v2"

	kubeovnv1 "github.com/kubeovn/kube-ovn/pkg/apis/kubeovn/v1"
	"github.com/kubeovn/kube-ovn/pkg/ovs"
	"github.com/kubeovn/kube-ovn/pkg/util"
	"github.com/kubeovn/kube-ovn/test/e2e/framework"
	"github.com/kubeovn/kube-ovn/test/e2e/framework/docker"
	"github.com/kubeovn/kube-ovn/test/e2e/framework/iproute"
	"github.com/kubeovn/kube-ovn/test/e2e/framework/kind"
)

const dockerNetworkName = "kube-ovn-vlan"

const dockerExtraNetworkName = "kube-ovn-extra-vlan"

func makeProviderNetwork(providerNetworkName string, exchangeLinkName bool, linkMap map[string]*iproute.Link) *kubeovnv1.ProviderNetwork {
	var defaultInterface string
	customInterfaces := make(map[string][]string, 0)
	for node, link := range linkMap {
		if !strings.ContainsRune(node, '-') {
			continue
		}

		if defaultInterface == "" {
			defaultInterface = link.IfName
		} else if link.IfName != defaultInterface {
			customInterfaces[link.IfName] = append(customInterfaces[link.IfName], node)
		}
	}

	return framework.MakeProviderNetwork(providerNetworkName, exchangeLinkName, defaultInterface, customInterfaces, nil)
}

func makeOvnEip(name, subnet, v4ip, v6ip, mac, usage string) *kubeovnv1.OvnEip {
	return framework.MakeOvnEip(name, subnet, v4ip, v6ip, mac, usage)
}

func makeOvnVip(namespaceName, name, subnet, v4ip, v6ip, vipType string) *kubeovnv1.Vip {
	return framework.MakeVip(namespaceName, name, subnet, v4ip, v6ip, vipType)
}

func makeOvnFip(name, ovnEip, ipType, ipName, vpc, v4Ip string) *kubeovnv1.OvnFip {
	return framework.MakeOvnFip(name, ovnEip, ipType, ipName, vpc, v4Ip)
}

func makeOvnSnat(name, ovnEip, vpcSubnet, ipName, vpc, v4IpCidr string) *kubeovnv1.OvnSnatRule {
	return framework.MakeOvnSnatRule(name, ovnEip, vpcSubnet, ipName, vpc, v4IpCidr)
}

func makeOvnDnat(name, ovnEip, ipType, ipName, vpc, v4Ip, internalPort, externalPort, protocol string) *kubeovnv1.OvnDnatRule {
	return framework.MakeOvnDnatRule(name, ovnEip, ipType, ipName, vpc, v4Ip, internalPort, externalPort, protocol)
}

var _ = framework.Describe("[group:ovn-vpc-nat-gw]", func() {
	f := framework.NewDefaultFramework("ovn-vpc-nat-gw")

	var skip bool
	var itFn func(bool, string, map[string]*iproute.Link, *[]string)
	var cs clientset.Interface
	var dockerNetwork, dockerExtraNetwork *dockertypes.NetworkResource
	var nodeNames, gwNodeNames, providerBridgeIps, extraProviderBridgeIps []string
	var clusterName, providerNetworkName, vlanName, underlaySubnetName, noBfdVpcName, bfdVpcName, noBfdSubnetName, bfdSubnetName string
	var providerExtraNetworkName, vlanExtraName, underlayExtraSubnetName, noBfdExtraSubnetName string
	var linkMap, extraLinkMap map[string]*iproute.Link
	var providerNetworkClient *framework.ProviderNetworkClient
	var vlanClient *framework.VlanClient
	var vpcClient *framework.VpcClient
	var subnetClient *framework.SubnetClient
	var ovnEipClient *framework.OvnEipClient
	var ipClient *framework.IPClient
	var vipClient *framework.VipClient
	var ovnFipClient *framework.OvnFipClient
	var ovnSnatRuleClient *framework.OvnSnatRuleClient
	var ovnDnatRuleClient *framework.OvnDnatRuleClient
	var podClient *framework.PodClient

<<<<<<< HEAD
	var aapVip1Name, aapVip2Name string
	var countingEipName, lrpEipSnatName, lrpExtraEipSnatName string
	var dnatVipName, dnatEipName, dnatName string
	var fipVipName, fipEipName, fipName string
	var snatEipName, snatName string
=======
	var lrpEipSnatName, lrpExtraEipSnatName string
	var fipName string
>>>>>>> 5fe053eb
	var ipDnatVipName, ipDnatEipName, ipDnatName string
	var ipFipVipName, ipFipEipName, ipFipName string
	var cidrSnatEipName, cidrSnatName, ipSnatVipName, ipSnatEipName, ipSnatName string

	var image, namespaceName string

	var sharedVipName, sharedEipDnatName, sharedEipFipShoudOkName, sharedEipFipShoudFailName string
	var fipPodName, podEipName, podFipName string
	var fipExtraPodName, podExtraEipName, podExtraFipName string

	ginkgo.BeforeEach(func() {
		cs = f.ClientSet
		subnetClient = f.SubnetClient()
		vlanClient = f.VlanClient()
		vpcClient = f.VpcClient()
		providerNetworkClient = f.ProviderNetworkClient()
		ovnEipClient = f.OvnEipClient()
		ipClient = f.IPClient()
		vipClient = f.VipClient()
		ovnFipClient = f.OvnFipClient()
		ovnSnatRuleClient = f.OvnSnatRuleClient()
		ovnDnatRuleClient = f.OvnDnatRuleClient()

		podClient = f.PodClient()

		namespaceName = f.Namespace.Name

		gwNodeNum := 2
		// gw node is 2 means e2e HA cluster will have 2 gw nodes and a worker node
		// in this env, tcpdump gw nat flows will be more clear

		noBfdVpcName = "no-bfd-vpc-" + framework.RandomSuffix()
		bfdVpcName = "bfd-vpc-" + framework.RandomSuffix()

		// nats use ip crd name or vip crd
		fipName = "fip-" + framework.RandomSuffix()

<<<<<<< HEAD
		countingEipName = "counting-eip-" + framework.RandomSuffix()

		dnatVipName = "dnat-vip-" + framework.RandomSuffix()
		dnatEipName = "dnat-eip-" + framework.RandomSuffix()
		dnatName = "dnat-" + framework.RandomSuffix()

		snatEipName = "snat-eip-" + framework.RandomSuffix()
		snatName = "snat-" + framework.RandomSuffix()
=======
>>>>>>> 5fe053eb
		noBfdSubnetName = "no-bfd-subnet-" + framework.RandomSuffix()
		noBfdExtraSubnetName = "no-bfd-extra-subnet-" + framework.RandomSuffix()
		lrpEipSnatName = "lrp-eip-snat-" + framework.RandomSuffix()
		lrpExtraEipSnatName = "lrp-extra-eip-snat-" + framework.RandomSuffix()
		bfdSubnetName = "bfd-subnet-" + framework.RandomSuffix()
		providerNetworkName = "external"
		providerExtraNetworkName = "extra"
		vlanName = "vlan-" + framework.RandomSuffix()
		vlanExtraName = "vlan-extra-" + framework.RandomSuffix()
		underlaySubnetName = "external"
		underlayExtraSubnetName = "extra"

		// sharing case
		sharedVipName = "shared-vip-" + framework.RandomSuffix()
		sharedEipDnatName = "shared-eip-dnat-" + framework.RandomSuffix()
		sharedEipFipShoudOkName = "shared-eip-fip-should-ok-" + framework.RandomSuffix()
		sharedEipFipShoudFailName = "shared-eip-fip-should-fail-" + framework.RandomSuffix()

		// pod with fip
		fipPodName = "fip-pod-" + framework.RandomSuffix()
		podEipName = fipPodName
		podFipName = fipPodName

		// pod with fip for extra external subnet
		fipExtraPodName = "fip-extra-pod-" + framework.RandomSuffix()
		podExtraEipName = fipExtraPodName
		podExtraFipName = fipExtraPodName

		// fip use ip addr
		ipFipVipName = "ip-fip-vip-" + framework.RandomSuffix()
		ipFipEipName = "ip-fip-eip-" + framework.RandomSuffix()
		ipFipName = "ip-fip-" + framework.RandomSuffix()

		// dnat use ip addr
		ipDnatVipName = "ip-dnat-vip-" + framework.RandomSuffix()
		ipDnatEipName = "ip-dnat-eip-" + framework.RandomSuffix()
		ipDnatName = "ip-dnat-" + framework.RandomSuffix()

		// snat use ip cidr
		cidrSnatEipName = "cidr-snat-eip-" + framework.RandomSuffix()
		cidrSnatName = "cidr-snat-" + framework.RandomSuffix()
		ipSnatVipName = "ip-snat-vip-" + framework.RandomSuffix()
		ipSnatEipName = "ip-snat-eip-" + framework.RandomSuffix()
		ipSnatName = "ip-snat-" + framework.RandomSuffix()

		if image == "" {
			image = framework.GetKubeOvnImage(cs)
		}

		if skip {
			ginkgo.Skip("underlay spec only runs on kind clusters")
		}

		if clusterName == "" {
			ginkgo.By("Getting k8s nodes")
			k8sNodes, err := e2enode.GetReadySchedulableNodes(context.Background(), cs)
			framework.ExpectNoError(err)

			cluster, ok := kind.IsKindProvided(k8sNodes.Items[0].Spec.ProviderID)
			if !ok {
				skip = true
				ginkgo.Skip("underlay spec only runs on kind clusters")
			}
			clusterName = cluster
		}

		if dockerNetwork == nil {
			ginkgo.By("Ensuring docker network " + dockerNetworkName + " exists")
			network, err := docker.NetworkCreate(dockerNetworkName, true, true)
			framework.ExpectNoError(err, "creating docker network "+dockerNetworkName)
			dockerNetwork = network
		}

		if dockerExtraNetwork == nil {
			ginkgo.By("Ensuring extra docker network " + dockerExtraNetworkName + " exists")
			network, err := docker.NetworkCreate(dockerExtraNetworkName, true, true)
			framework.ExpectNoError(err, "creating extra docker network "+dockerExtraNetworkName)
			dockerExtraNetwork = network
		}

		ginkgo.By("Getting kind nodes")
		nodes, err := kind.ListNodes(clusterName, "")
		framework.ExpectNoError(err, "getting nodes in kind cluster")
		framework.ExpectNotEmpty(nodes)

		ginkgo.By("Connecting nodes to the docker network")
		err = kind.NetworkConnect(dockerNetwork.ID, nodes)
		framework.ExpectNoError(err, "connecting nodes to network "+dockerNetworkName)

		ginkgo.By("Connecting nodes to the extra docker network")
		err = kind.NetworkConnect(dockerExtraNetwork.ID, nodes)
		framework.ExpectNoError(err, "connecting nodes to extra network "+dockerExtraNetworkName)

		ginkgo.By("Getting node links that belong to the docker network")
		nodes, err = kind.ListNodes(clusterName, "")
		framework.ExpectNoError(err, "getting nodes in kind cluster")

		linkMap = make(map[string]*iproute.Link, len(nodes))
		extraLinkMap = make(map[string]*iproute.Link, len(nodes))
		nodeNames = make([]string, 0, len(nodes))
		gwNodeNames = make([]string, 0, gwNodeNum)
		providerBridgeIps = make([]string, 0, len(nodes))
		extraProviderBridgeIps = make([]string, 0, len(nodes))

		// node ext gw ovn eip name is the same as node name in this scenario
		for index, node := range nodes {
			links, err := node.ListLinks()
			framework.ExpectNoError(err, "failed to list links on node %s: %v", node.Name(), err)
			for _, link := range links {
				if link.Address == node.NetworkSettings.Networks[dockerNetworkName].MacAddress {
					linkMap[node.ID] = &link
					break
				}
			}
			for _, link := range links {
				if link.Address == node.NetworkSettings.Networks[dockerExtraNetworkName].MacAddress {
					extraLinkMap[node.ID] = &link
					break
				}
			}
			framework.ExpectHaveKey(linkMap, node.ID)
			framework.ExpectHaveKey(extraLinkMap, node.ID)
			linkMap[node.Name()] = linkMap[node.ID]
			extraLinkMap[node.Name()] = extraLinkMap[node.ID]
			nodeNames = append(nodeNames, node.Name())
			if index < gwNodeNum {
				gwNodeNames = append(gwNodeNames, node.Name())
			}
		}

		itFn = func(exchangeLinkName bool, providerNetworkName string, linkMap map[string]*iproute.Link, bridgeIps *[]string) {
			ginkgo.By("Creating provider network " + providerNetworkName)
			pn := makeProviderNetwork(providerNetworkName, exchangeLinkName, linkMap)
			pn = providerNetworkClient.CreateSync(pn)

			ginkgo.By("Getting k8s nodes")
			k8sNodes, err := e2enode.GetReadySchedulableNodes(context.Background(), cs)
			framework.ExpectNoError(err)

			ginkgo.By("Validating node labels")
			for _, node := range k8sNodes.Items {
				link := linkMap[node.Name]
				framework.ExpectHaveKeyWithValue(node.Labels, fmt.Sprintf(util.ProviderNetworkInterfaceTemplate, providerNetworkName), link.IfName)
				framework.ExpectHaveKeyWithValue(node.Labels, fmt.Sprintf(util.ProviderNetworkReadyTemplate, providerNetworkName), "true")
				framework.ExpectHaveKeyWithValue(node.Labels, fmt.Sprintf(util.ProviderNetworkMtuTemplate, providerNetworkName), strconv.Itoa(link.Mtu))
				framework.ExpectNotHaveKey(node.Labels, fmt.Sprintf(util.ProviderNetworkExcludeTemplate, providerNetworkName))
			}

			ginkgo.By("Validating provider network spec")
			framework.ExpectEqual(pn.Spec.ExchangeLinkName, false, "field .spec.exchangeLinkName should be false")

			ginkgo.By("Validating provider network status")
			framework.ExpectEqual(pn.Status.Ready, true, "field .status.ready should be true")
			framework.ExpectConsistOf(pn.Status.ReadyNodes, nodeNames)
			framework.ExpectEmpty(pn.Status.Vlans)

			ginkgo.By("Getting kind nodes")
			kindNodes, err := kind.ListNodes(clusterName, "")
			framework.ExpectNoError(err)

			ginkgo.By("Validating node links")
			linkNameMap := make(map[string]string, len(kindNodes))
			bridgeName := util.ExternalBridgeName(providerNetworkName)
			for _, node := range kindNodes {
				if exchangeLinkName {
					bridgeName = linkMap[node.ID].IfName
				}

				links, err := node.ListLinks()
				framework.ExpectNoError(err, "failed to list links on node %s: %v", node.Name(), err)

				var port, bridge *iproute.Link
				for i, link := range links {
					if link.IfIndex == linkMap[node.ID].IfIndex {
						port = &links[i]
					} else if link.IfName == bridgeName {
						bridge = &links[i]
						ginkgo.By("get provider bridge v4 ip " + bridge.AddrInfo[0].Local)
						*bridgeIps = append(*bridgeIps, bridge.AddrInfo[0].Local)
					}
					if port != nil && bridge != nil {
						break
					}
				}
				framework.ExpectNotNil(port)
				framework.ExpectEqual(port.Address, linkMap[node.ID].Address)
				framework.ExpectEqual(port.Mtu, linkMap[node.ID].Mtu)
				framework.ExpectEqual(port.Master, "ovs-system")
				framework.ExpectEqual(port.OperState, "UP")
				if exchangeLinkName {
					framework.ExpectEqual(port.IfName, util.ExternalBridgeName(providerNetworkName))
				}

				framework.ExpectNotNil(bridge)
				framework.ExpectEqual(bridge.LinkInfo.InfoKind, "openvswitch")
				framework.ExpectEqual(bridge.Address, port.Address)
				framework.ExpectEqual(bridge.Mtu, port.Mtu)
				framework.ExpectEqual(bridge.OperState, "UNKNOWN")
				framework.ExpectContainElement(bridge.Flags, "UP")

				framework.ExpectEmpty(port.NonLinkLocalAddresses())
				framework.ExpectConsistOf(bridge.NonLinkLocalAddresses(), linkMap[node.ID].NonLinkLocalAddresses())

				linkNameMap[node.ID] = port.IfName
			}
		}
	})

	ginkgo.AfterEach(func() {
		ginkgo.By("Deleting ovn fip " + fipName)
		ovnFipClient.DeleteSync(fipName)

		// clean up share eip case resource
		ginkgo.By("Deleting share ovn dnat " + sharedEipDnatName)
		ovnDnatRuleClient.DeleteSync(sharedEipDnatName)
		ginkgo.By("Deleting share ovn fip " + sharedEipFipShoudOkName)
		ovnFipClient.DeleteSync(sharedEipFipShoudOkName)
		ginkgo.By("Deleting share ovn fip " + sharedEipFipShoudFailName)
		ovnFipClient.DeleteSync(sharedEipFipShoudFailName)
		ginkgo.By("Deleting share ovn snat " + lrpEipSnatName)
		ovnSnatRuleClient.DeleteSync(lrpEipSnatName)
		ginkgo.By("Deleting share ovn snat " + lrpExtraEipSnatName)
		ovnSnatRuleClient.DeleteSync(lrpExtraEipSnatName)

		// clean up nats with ip or ip cidr
		ginkgo.By("Deleting ovn dnat " + ipDnatName)
		ovnDnatRuleClient.DeleteSync(ipDnatName)
		ginkgo.By("Deleting ovn snat " + ipSnatName)
		ovnSnatRuleClient.DeleteSync(ipSnatName)
		ginkgo.By("Deleting ovn fip " + ipFipName)
		ovnFipClient.DeleteSync(ipFipName)
		ginkgo.By("Deleting ovn snat " + cidrSnatName)
		ovnSnatRuleClient.DeleteSync(cidrSnatName)

		ginkgo.By("Deleting ovn eip " + ipFipEipName)
		ovnFipClient.DeleteSync(ipFipEipName)
		ginkgo.By("Deleting ovn eip " + ipDnatEipName)
		ovnEipClient.DeleteSync(ipDnatEipName)
		ginkgo.By("Deleting ovn eip " + ipSnatEipName)
		ovnEipClient.DeleteSync(ipSnatEipName)
		ginkgo.By("Deleting ovn eip " + cidrSnatEipName)
		ovnEipClient.DeleteSync(cidrSnatEipName)
		ginkgo.By("Deleting ovn eip " + ipFipEipName)
		ovnEipClient.DeleteSync(ipFipEipName)

		ginkgo.By("Deleting ovn vip " + ipFipVipName)
		vipClient.DeleteSync(ipFipVipName)
		ginkgo.By("Deleting ovn vip " + ipDnatVipName)
		vipClient.DeleteSync(ipDnatVipName)
		ginkgo.By("Deleting ovn vip " + ipSnatVipName)
		vipClient.DeleteSync(ipSnatVipName)

		ginkgo.By("Deleting ovn share vip " + sharedVipName)
		vipClient.DeleteSync(sharedVipName)

		// clean fip pod
		ginkgo.By("Deleting pod fip " + podFipName)
		ovnFipClient.DeleteSync(podFipName)
		ginkgo.By("Deleting pod with fip " + fipPodName)
		podClient.DeleteSync(fipPodName)
		ginkgo.By("Deleting pod eip " + podEipName)
		ovnEipClient.DeleteSync(podEipName)

		// clean fip extra pod
		ginkgo.By("Deleting pod fip " + podExtraFipName)
		ovnFipClient.DeleteSync(podExtraFipName)
		ginkgo.By("Deleting pod with fip " + fipExtraPodName)
		podClient.DeleteSync(fipExtraPodName)
		ginkgo.By("Deleting pod eip " + podExtraEipName)
		ovnEipClient.DeleteSync(podExtraEipName)

		ginkgo.By("Deleting subnet " + noBfdSubnetName)
		subnetClient.DeleteSync(noBfdSubnetName)
		ginkgo.By("Deleting subnet " + noBfdExtraSubnetName)
		subnetClient.DeleteSync(noBfdExtraSubnetName)
		ginkgo.By("Deleting subnet " + bfdSubnetName)
		subnetClient.DeleteSync(bfdSubnetName)

		ginkgo.By("Deleting no bfd custom vpc " + noBfdVpcName)
		vpcClient.DeleteSync(noBfdVpcName)
		ginkgo.By("Deleting bfd custom vpc " + bfdVpcName)
		vpcClient.DeleteSync(bfdVpcName)

		ginkgo.By("Deleting underlay vlan subnet")
		time.Sleep(1 * time.Second)
		// wait 1s to make sure webhook allow delete subnet
		ginkgo.By("Deleting underlay subnet " + underlaySubnetName)
		subnetClient.DeleteSync(underlaySubnetName)
		ginkgo.By("Deleting extra underlay subnet " + underlayExtraSubnetName)
		subnetClient.DeleteSync(underlayExtraSubnetName)

		ginkgo.By("Deleting vlan " + vlanName)
		vlanClient.Delete(vlanName, metav1.DeleteOptions{})
		ginkgo.By("Deleting extra vlan " + vlanExtraName)
		vlanClient.Delete(vlanExtraName, metav1.DeleteOptions{})

		ginkgo.By("Deleting provider network " + providerNetworkName)
		providerNetworkClient.DeleteSync(providerNetworkName)

		ginkgo.By("Deleting provider extra network " + providerExtraNetworkName)
		providerNetworkClient.DeleteSync(providerExtraNetworkName)

		ginkgo.By("Getting nodes")
		nodes, err := kind.ListNodes(clusterName, "")
		framework.ExpectNoError(err, "getting nodes in cluster")

		ginkgo.By("Waiting for ovs bridge to disappear")
		deadline := time.Now().Add(time.Minute)
		for _, node := range nodes {
			err = node.WaitLinkToDisappear(util.ExternalBridgeName(providerNetworkName), 2*time.Second, deadline)
			framework.ExpectNoError(err, "timed out waiting for ovs bridge to disappear in node %s", node.Name())
		}

		if dockerNetwork != nil {
			ginkgo.By("Disconnecting nodes from the docker network")
			err = kind.NetworkDisconnect(dockerNetwork.ID, nodes)
			framework.ExpectNoError(err, "disconnecting nodes from network "+dockerNetworkName)
		}

		if dockerExtraNetwork != nil {
			ginkgo.By("Disconnecting nodes from the docker extra network")
			err = kind.NetworkDisconnect(dockerExtraNetwork.ID, nodes)
			framework.ExpectNoError(err, "disconnecting nodes from extra network "+dockerExtraNetworkName)
		}
	})

	framework.ConformanceIt("Test ovn eip fip snat dnat", func() {
		ginkgo.By("Getting docker network " + dockerNetworkName)
		network, err := docker.NetworkInspect(dockerNetworkName)
		framework.ExpectNoError(err, "getting docker network "+dockerNetworkName)

		exchangeLinkName := false
		itFn(exchangeLinkName, providerNetworkName, linkMap, &providerBridgeIps)

		ginkgo.By("Creating underlay vlan " + vlanName)
		vlan := framework.MakeVlan(vlanName, providerNetworkName, 0)
		_ = vlanClient.Create(vlan)

		ginkgo.By("Creating underlay subnet " + underlaySubnetName)
		cidr := make([]string, 0, 2)
		gateway := make([]string, 0, 2)
		for _, config := range dockerNetwork.IPAM.Config {
			switch util.CheckProtocol(config.Subnet) {
			case kubeovnv1.ProtocolIPv4:
				if f.HasIPv4() {
					cidr = append(cidr, config.Subnet)
					gateway = append(gateway, config.Gateway)
				}
			case kubeovnv1.ProtocolIPv6:
				if f.HasIPv6() {
					cidr = append(cidr, config.Subnet)
					gateway = append(gateway, config.Gateway)
				}
			}
		}
		excludeIPs := make([]string, 0, len(network.Containers)*2)
		for _, container := range network.Containers {
			if container.IPv4Address != "" && f.HasIPv4() {
				excludeIPs = append(excludeIPs, strings.Split(container.IPv4Address, "/")[0])
			}
			if container.IPv6Address != "" && f.HasIPv6() {
				excludeIPs = append(excludeIPs, strings.Split(container.IPv6Address, "/")[0])
			}
		}
		vlanSubnetCidr := strings.Join(cidr, ",")
		vlanSubnetGw := strings.Join(gateway, ",")
		underlaySubnet := framework.MakeSubnet(underlaySubnetName, vlanName, vlanSubnetCidr, vlanSubnetGw, "", "", excludeIPs, nil, nil)
		oldUnderlayExternalSubnet := subnetClient.CreateSync(underlaySubnet)
		countingEip := makeOvnEip(countingEipName, underlaySubnetName, "", "", "", "")
		_ = ovnEipClient.CreateSync(countingEip)
		ginkgo.By("Checking underlay vlan " + oldUnderlayExternalSubnet.Name)
		framework.ExpectEqual(oldUnderlayExternalSubnet.Spec.Vlan, vlanName)
		framework.ExpectNotEqual(oldUnderlayExternalSubnet.Spec.CIDRBlock, "")
		time.Sleep(3 * time.Second)
		newUnerlayExternalSubnet := subnetClient.Get(underlaySubnetName)
		ginkgo.By("Check status using ovn eip for subnet " + underlaySubnetName)
		if newUnerlayExternalSubnet.Spec.Protocol == kubeovnv1.ProtocolIPv4 {
			framework.ExpectEqual(oldUnderlayExternalSubnet.Status.V4AvailableIPs-1, newUnerlayExternalSubnet.Status.V4AvailableIPs)
			framework.ExpectEqual(oldUnderlayExternalSubnet.Status.V4UsingIPs+1, newUnerlayExternalSubnet.Status.V4UsingIPs)
			framework.ExpectNotEqual(oldUnderlayExternalSubnet.Status.V4AvailableIPRange, newUnerlayExternalSubnet.Status.V4AvailableIPRange)
			framework.ExpectNotEqual(oldUnderlayExternalSubnet.Status.V4UsingIPRange, newUnerlayExternalSubnet.Status.V4UsingIPRange)
		} else {
			framework.ExpectEqual(oldUnderlayExternalSubnet.Status.V6AvailableIPs-1, newUnerlayExternalSubnet.Status.V6AvailableIPs)
			framework.ExpectEqual(oldUnderlayExternalSubnet.Status.V6UsingIPs+1, newUnerlayExternalSubnet.Status.V6UsingIPs)
			framework.ExpectNotEqual(oldUnderlayExternalSubnet.Status.V6AvailableIPRange, newUnerlayExternalSubnet.Status.V6AvailableIPRange)
			framework.ExpectNotEqual(oldUnderlayExternalSubnet.Status.V6UsingIPRange, newUnerlayExternalSubnet.Status.V6UsingIPRange)
		}
		// delete counting eip
		oldUnderlayExternalSubnet = newUnerlayExternalSubnet
		ovnEipClient.DeleteSync(countingEipName)
		time.Sleep(3 * time.Second)
		newUnerlayExternalSubnet = subnetClient.Get(underlaySubnetName)
		if newUnerlayExternalSubnet.Spec.Protocol == kubeovnv1.ProtocolIPv4 {
			framework.ExpectEqual(oldUnderlayExternalSubnet.Status.V4AvailableIPs+1, newUnerlayExternalSubnet.Status.V4AvailableIPs)
			framework.ExpectEqual(oldUnderlayExternalSubnet.Status.V4UsingIPs-1, newUnerlayExternalSubnet.Status.V4UsingIPs)
			framework.ExpectNotEqual(oldUnderlayExternalSubnet.Status.V4AvailableIPRange, newUnerlayExternalSubnet.Status.V4AvailableIPRange)
			framework.ExpectNotEqual(oldUnderlayExternalSubnet.Status.V4UsingIPRange, newUnerlayExternalSubnet.Status.V4UsingIPRange)
		} else {
			framework.ExpectEqual(oldUnderlayExternalSubnet.Status.V6AvailableIPs+1, newUnerlayExternalSubnet.Status.V6AvailableIPs)
			framework.ExpectEqual(oldUnderlayExternalSubnet.Status.V6UsingIPs-1, newUnerlayExternalSubnet.Status.V6UsingIPs)
			framework.ExpectNotEqual(oldUnderlayExternalSubnet.Status.V6AvailableIPRange, newUnerlayExternalSubnet.Status.V6AvailableIPRange)
			framework.ExpectNotEqual(oldUnderlayExternalSubnet.Status.V6UsingIPRange, newUnerlayExternalSubnet.Status.V6UsingIPRange)
		}

		externalGwNodes := strings.Join(gwNodeNames, ",")
		ginkgo.By("Creating config map ovn-external-gw-config for centralized case")
		cmData := map[string]string{
			"enable-external-gw": "true",
			"external-gw-nodes":  externalGwNodes,
			"type":               kubeovnv1.GWCentralizedType,
			"external-gw-nic":    "eth1",
			"external-gw-addr":   strings.Join(cidr, ","),
		}
		configMap := &corev1.ConfigMap{
			ObjectMeta: metav1.ObjectMeta{
				Name:      util.ExternalGatewayConfig,
				Namespace: framework.KubeOvnNamespace,
			},
			Data: cmData,
		}
		_, err = cs.CoreV1().ConfigMaps(framework.KubeOvnNamespace).Create(context.Background(), configMap, metav1.CreateOptions{})
		framework.ExpectNoError(err, "failed to create")

		ginkgo.By("1. Test custom vpc nats using centralized external gw")
		noBfdSubnetV4Cidr := "192.168.0.0/24"
		noBfdSubnetV4Gw := "192.168.0.1"
		enableExternal := true
		disableBfd := false
		noBfdVpc := framework.MakeVpc(noBfdVpcName, "", enableExternal, disableBfd, nil)
		_ = vpcClient.CreateSync(noBfdVpc)
		ginkgo.By("Creating overlay subnet " + noBfdSubnetName)
		noBfdSubnet := framework.MakeSubnet(noBfdSubnetName, "", noBfdSubnetV4Cidr, noBfdSubnetV4Gw, noBfdVpcName, util.OvnProvider, nil, nil, nil)
		_ = subnetClient.CreateSync(noBfdSubnet)
		ginkgo.By("Creating pod on nodes")
		for _, node := range nodeNames {
			// create pod on gw node and worker node
			podOnNodeName := fmt.Sprintf("no-bfd-%s", node)
			ginkgo.By("Creating no bfd pod " + podOnNodeName + " with subnet " + noBfdSubnetName)
			annotations := map[string]string{util.LogicalSwitchAnnotation: noBfdSubnetName}
			cmd := []string{"sh", "-c", "sleep infinity"}
			pod := framework.MakePod(namespaceName, podOnNodeName, nil, annotations, image, cmd, nil)
			pod.Spec.NodeName = node
			_ = podClient.CreateSync(pod)
		}

		ginkgo.By("Creating pod with fip")
		annotations := map[string]string{util.LogicalSwitchAnnotation: noBfdSubnetName}
		cmd := []string{"sh", "-c", "sleep infinity"}
		fipPod := framework.MakePod(namespaceName, fipPodName, nil, annotations, image, cmd, nil)
		fipPod = podClient.CreateSync(fipPod)
		podEip := framework.MakeOvnEip(podEipName, underlaySubnetName, "", "", "", "")
		_ = ovnEipClient.CreateSync(podEip)
		fipPodIP := ovs.PodNameToPortName(fipPod.Name, fipPod.Namespace, noBfdSubnet.Spec.Provider)
		podFip := framework.MakeOvnFip(podFipName, podEipName, "", fipPodIP, "", "")
		podFip = ovnFipClient.CreateSync(podFip)

		ginkgo.By("1.1 Test fip dnat snat share eip by setting eip name and ip name")
		ginkgo.By("Create snat, dnat, fip with the same vpc lrp eip")
		noBfdlrpEipName := fmt.Sprintf("%s-%s", noBfdVpcName, underlaySubnetName)
		noBfdLrpEip := ovnEipClient.Get(noBfdlrpEipName)
		lrpEipSnat := framework.MakeOvnSnatRule(lrpEipSnatName, noBfdlrpEipName, noBfdSubnetName, "", "", "")
		_ = ovnSnatRuleClient.CreateSync(lrpEipSnat)
		ginkgo.By("Get lrp eip snat")
		lrpEipSnat = ovnSnatRuleClient.Get(lrpEipSnatName)
		ginkgo.By("Check share snat should has the external ip label")
		framework.ExpectHaveKeyWithValue(lrpEipSnat.Labels, util.EipV4IpLabel, noBfdLrpEip.Spec.V4Ip)

		ginkgo.By("Creating share vip")
		shareVip := framework.MakeVip(namespaceName, sharedVipName, noBfdSubnetName, "", "", "")
		_ = vipClient.CreateSync(shareVip)
		ginkgo.By("Creating the first ovn fip with share eip vip should be ok")
		shareFipShouldOk := framework.MakeOvnFip(sharedEipFipShoudOkName, noBfdlrpEipName, util.Vip, sharedVipName, "", "")
		_ = ovnFipClient.CreateSync(shareFipShouldOk)
		ginkgo.By("Creating the second ovn fip with share eip vip should be failed")
		shareFipShouldFail := framework.MakeOvnFip(sharedEipFipShoudFailName, noBfdlrpEipName, util.Vip, sharedVipName, "", "")
		_ = ovnFipClient.Create(shareFipShouldFail)
		ginkgo.By("Creating ovn dnat for dnat with share eip vip")
		shareDnat := framework.MakeOvnDnatRule(sharedEipDnatName, noBfdlrpEipName, util.Vip, sharedVipName, "", "", "80", "8080", "tcp")
		_ = ovnDnatRuleClient.CreateSync(shareDnat)

		ginkgo.By("Get shared lrp eip")
		noBfdLrpEip = ovnEipClient.Get(noBfdlrpEipName)
		ginkgo.By("Get share dnat")
		shareDnat = ovnDnatRuleClient.Get(sharedEipDnatName)

		ginkgo.By("Get share fip should ok")
		shareFipShouldOk = ovnFipClient.Get(sharedEipFipShoudOkName)
		ginkgo.By("Get share fip should fail")
		shareFipShouldFail = ovnFipClient.Get(sharedEipFipShoudFailName)
		// check
		ginkgo.By("Check share eip should has the external ip label")
		framework.ExpectHaveKeyWithValue(noBfdLrpEip.Labels, util.EipV4IpLabel, noBfdLrpEip.Spec.V4Ip)
		ginkgo.By("Check share dnat should has the external ip label")
		framework.ExpectHaveKeyWithValue(shareDnat.Labels, util.EipV4IpLabel, noBfdLrpEip.Spec.V4Ip)
		ginkgo.By("Check share fip should ok should has the external ip label")
		framework.ExpectHaveKeyWithValue(shareFipShouldOk.Labels, util.EipV4IpLabel, noBfdLrpEip.Spec.V4Ip)
		ginkgo.By("Check share fip should fail should not be ready")
		framework.ExpectEqual(shareFipShouldFail.Status.Ready, false)
		// make sure eip is shared
		nats := []string{util.DnatUsingEip, util.FipUsingEip, util.SnatUsingEip}
		framework.ExpectEqual(noBfdLrpEip.Status.Nat, strings.Join(nats, ","))
		// make sure vpc has normal external static routes
		noBfdVpc = vpcClient.Get(noBfdVpcName)
		for _, route := range noBfdVpc.Spec.StaticRoutes {
			framework.ExpectEqual(route.RouteTable, util.MainRouteTable)
			framework.ExpectEqual(route.Policy, kubeovnv1.PolicyDst)
			framework.ExpectContainSubstring(vlanSubnetGw, route.NextHopIP)
		}

		ginkgo.By("1.2 Test snat, fip external connectivity")
		for _, node := range nodeNames {
			// all the pods should ping lrp, node br-external ip successfully
			podOnNodeName := fmt.Sprintf("no-bfd-%s", node)
			pod := podClient.GetPod(podOnNodeName)
			ginkgo.By("Test pod ping lrp eip " + noBfdlrpEipName)
			command := fmt.Sprintf("ping -W 1 -c 1 %s", noBfdLrpEip.Status.V4Ip)
			stdOutput, errOutput, err := framework.ExecShellInPod(context.Background(), f, pod.Namespace, pod.Name, command)
			framework.Logf("output from exec on client pod %s dest lrp ip %s\n", pod.Name, noBfdLrpEip.Name)
			if stdOutput != "" && err == nil {
				framework.Logf("output:\n%s", stdOutput)
			}
			framework.Logf("exec %s failed err: %v, errOutput: %s, stdOutput: %s", command, err, errOutput, stdOutput)

			ginkgo.By("Test pod ping pod fip " + podFip.Status.V4Eip)
			command = fmt.Sprintf("ping -W 1 -c 1 %s", podFip.Status.V4Eip)
			stdOutput, errOutput, err = framework.ExecShellInPod(context.Background(), f, pod.Namespace, pod.Name, command)
			framework.Logf("output from exec on client pod %s dst fip %s\n", pod.Name, noBfdLrpEip.Name)
			if stdOutput != "" && err == nil {
				framework.Logf("output:\n%s", stdOutput)
			}
			framework.Logf("exec %s failed err: %v, errOutput: %s, stdOutput: %s", command, err, errOutput, stdOutput)

			ginkgo.By("Test pod ping node provider bridge ip " + strings.Join(providerBridgeIps, ","))
			for _, ip := range providerBridgeIps {
				command := fmt.Sprintf("ping -W 1 -c 1 %s", ip)
				stdOutput, errOutput, err = framework.ExecShellInPod(context.Background(), f, pod.Namespace, pod.Name, command)
				framework.Logf("output from exec on client pod %s dest node ip %s\n", pod.Name, ip)
				if stdOutput != "" && err == nil {
					framework.Logf("output:\n%s", stdOutput)
				}
			}
			framework.Logf("exec %s failed err: %v, errOutput: %s, stdOutput: %s", command, err, errOutput, stdOutput)
		}

		ginkgo.By("Getting docker extra network " + dockerExtraNetworkName)
		extraNetwork, err := docker.NetworkInspect(dockerExtraNetworkName)
		framework.ExpectNoError(err, "getting extra docker network "+dockerExtraNetworkName)
		itFn(exchangeLinkName, providerExtraNetworkName, extraLinkMap, &extraProviderBridgeIps)

		ginkgo.By("Creating underlay extra vlan " + vlanExtraName)
		vlan = framework.MakeVlan(vlanExtraName, providerExtraNetworkName, 0)
		_ = vlanClient.Create(vlan)

		ginkgo.By("Creating extra underlay subnet " + underlayExtraSubnetName)
		extracidr := make([]string, 0, 2)
		extragateway := make([]string, 0, 2)
		gatewayV4 := ""
		for _, config := range dockerExtraNetwork.IPAM.Config {
			switch util.CheckProtocol(config.Subnet) {
			case kubeovnv1.ProtocolIPv4:
				if f.HasIPv4() {
					gatewayV4 = config.Gateway
					extracidr = append(extracidr, config.Subnet)
					extragateway = append(extragateway, config.Gateway)
				}
			case kubeovnv1.ProtocolIPv6:
				if f.HasIPv6() {
					extracidr = append(extracidr, config.Subnet)
					extragateway = append(extragateway, config.Gateway)
				}
			}
		}
		extraExcludeIPs := make([]string, 0, len(extraNetwork.Containers)*2)
		for _, container := range extraNetwork.Containers {
			if container.IPv4Address != "" && f.HasIPv4() {
				extraExcludeIPs = append(extraExcludeIPs, strings.Split(container.IPv4Address, "/")[0])
			}
			if container.IPv6Address != "" && f.HasIPv6() {
				extraExcludeIPs = append(extraExcludeIPs, strings.Split(container.IPv6Address, "/")[0])
			}
		}
		extraVlanSubnetCidr := strings.Join(extracidr, ",")
		extraVlanSubnetGw := strings.Join(extragateway, ",")
		underlayExtraSubnet := framework.MakeSubnet(underlayExtraSubnetName, vlanExtraName, extraVlanSubnetCidr, extraVlanSubnetGw, "", "", extraExcludeIPs, nil, nil)
		_ = subnetClient.CreateSync(underlayExtraSubnet)
		vlanExtraSubnet := subnetClient.Get(underlayExtraSubnetName)
		ginkgo.By("Checking extra underlay vlan " + vlanExtraSubnet.Name)
		framework.ExpectEqual(vlanExtraSubnet.Spec.Vlan, vlanExtraName)
		framework.ExpectNotEqual(vlanExtraSubnet.Spec.CIDRBlock, "")

		ginkgo.By("1.3 Test custom vpc nats using extra centralized external gw")
		noBfdExtraSubnetV4Cidr := "192.168.3.0/24"
		noBfdExtraSubnetV4Gw := "192.168.3.1"

		cachedVpc := vpcClient.Get(noBfdVpcName)
		noBfdVpc = cachedVpc.DeepCopy()
		noBfdVpc.Spec.ExtraExternalSubnets = append(noBfdVpc.Spec.ExtraExternalSubnets, underlayExtraSubnetName)
		noBfdVpc.Spec.StaticRoutes = append(noBfdVpc.Spec.StaticRoutes, &kubeovnv1.StaticRoute{
			Policy:    kubeovnv1.PolicySrc,
			CIDR:      noBfdExtraSubnetV4Cidr,
			NextHopIP: gatewayV4,
		})
		_, err = vpcClient.Update(context.Background(), noBfdVpc, metav1.UpdateOptions{})
		framework.ExpectNoError(err)

		ginkgo.By("Creating overlay subnet " + noBfdExtraSubnetName)
		noBfdExtraSubnet := framework.MakeSubnet(noBfdExtraSubnetName, "", noBfdExtraSubnetV4Cidr, noBfdExtraSubnetV4Gw, noBfdVpcName, util.OvnProvider, nil, nil, nil)
		_ = subnetClient.CreateSync(noBfdExtraSubnet)

		ginkgo.By("Creating pod on nodes")
		for _, node := range nodeNames {
			// create pod on gw node and worker node
			podOnNodeName := fmt.Sprintf("no-bfd-extra-%s", node)
			ginkgo.By("Creating no bfd extra pod " + podOnNodeName + " with subnet " + noBfdExtraSubnetName)
			annotations := map[string]string{util.LogicalSwitchAnnotation: noBfdExtraSubnetName}
			cmd := []string{"sh", "-c", "sleep infinity"}
			pod := framework.MakePod(namespaceName, podOnNodeName, nil, annotations, image, cmd, nil)
			pod.Spec.NodeName = node
			_ = podClient.CreateSync(pod)
		}

		ginkgo.By("Creating pod with fip")
		annotations = map[string]string{util.LogicalSwitchAnnotation: noBfdExtraSubnetName}
		fipPod = framework.MakePod(namespaceName, fipExtraPodName, nil, annotations, image, cmd, nil)
		fipPod = podClient.CreateSync(fipPod)
		podEip = framework.MakeOvnEip(podExtraEipName, underlayExtraSubnetName, "", "", "", "")
		_ = ovnEipClient.CreateSync(podEip)
		fipPodIP = ovs.PodNameToPortName(fipPod.Name, fipPod.Namespace, noBfdExtraSubnet.Spec.Provider)
		podFip = framework.MakeOvnFip(podExtraFipName, podExtraEipName, "", fipPodIP, "", "")
		podFip = ovnFipClient.CreateSync(podFip)

		ginkgo.By("Create snat, dnat, fip for extra centralized external gw")
		noBfdlrpEipName = fmt.Sprintf("%s-%s", noBfdVpcName, underlayExtraSubnetName)
		noBfdLrpEip = ovnEipClient.Get(noBfdlrpEipName)
		lrpEipSnat = framework.MakeOvnSnatRule(lrpExtraEipSnatName, noBfdlrpEipName, noBfdExtraSubnetName, "", "", "")
		_ = ovnSnatRuleClient.CreateSync(lrpEipSnat)
		ginkgo.By("Get lrp eip snat")
		lrpEipSnat = ovnSnatRuleClient.Get(lrpExtraEipSnatName)
		ginkgo.By("Check share snat should has the external ip label")
		framework.ExpectHaveKeyWithValue(lrpEipSnat.Labels, util.EipV4IpLabel, noBfdLrpEip.Spec.V4Ip)

		ginkgo.By("1.4 Test snat, fip extra external connectivity")
		for _, node := range nodeNames {
			// all the pods should ping lrp, node br-external ip successfully
			podOnNodeName := fmt.Sprintf("no-bfd-extra-%s", node)
			pod := podClient.GetPod(podOnNodeName)
			ginkgo.By("Test pod ping lrp eip " + noBfdlrpEipName)
			command := fmt.Sprintf("ping -W 1 -c 1 %s", noBfdLrpEip.Status.V4Ip)
			stdOutput, errOutput, err := framework.ExecShellInPod(context.Background(), f, pod.Namespace, pod.Name, command)
			framework.Logf("output from exec on client pod %s dest lrp ip %s\n", pod.Name, noBfdLrpEip.Name)
			if stdOutput != "" && err == nil {
				framework.Logf("output:\n%s", stdOutput)
			}
			framework.Logf("exec %s failed err: %v, errOutput: %s, stdOutput: %s", command, err, errOutput, stdOutput)

			ginkgo.By("Test pod ping pod fip " + podFip.Status.V4Eip)
			command = fmt.Sprintf("ping -W 1 -c 1 %s", podFip.Status.V4Eip)
			stdOutput, errOutput, err = framework.ExecShellInPod(context.Background(), f, pod.Namespace, pod.Name, command)
			framework.Logf("output from exec on client pod %s dst fip %s\n", pod.Name, noBfdLrpEip.Name)
			if stdOutput != "" && err == nil {
				framework.Logf("output:\n%s", stdOutput)
			}
			framework.Logf("exec %s failed err: %v, errOutput: %s, stdOutput: %s", command, err, errOutput, stdOutput)

			ginkgo.By("Test pod ping node provider bridge ip " + strings.Join(extraProviderBridgeIps, ","))
			framework.Logf("Pod can not ping bridge ip through extra external subnet in Kind test")
			for _, ip := range extraProviderBridgeIps {
				command := fmt.Sprintf("ping -W 1 -c 1 %s", ip)
				stdOutput, errOutput, err = framework.ExecShellInPod(context.Background(), f, pod.Namespace, pod.Name, command)
				framework.Logf("output from exec on client pod %s dest node ip %s\n", pod.Name, ip)
				if stdOutput != "" && err == nil {
					framework.Logf("output:\n%s", stdOutput)
				}
			}
			framework.Logf("exec %s failed err: %v, errOutput: %s, stdOutput: %s", command, err, errOutput, stdOutput)
		}

		// nat with ip crd name and share the same external eip tests all passed
		ginkgo.By("2. Test custom vpc with bfd route")
		ginkgo.By("2.1 Test custom vpc dnat, fip, snat in traditonal way")
		ginkgo.By("Create dnat, fip, snat with eip name and ip or ip cidr")

		for _, nodeName := range nodeNames {
			ginkgo.By("Creating ovn node-ext-gw type eip on node " + nodeName)
			eip := makeOvnEip(nodeName, underlaySubnetName, "", "", "", util.OvnEipTypeLSP)
			_ = ovnEipClient.CreateSync(eip)
		}

		// TODO:// ipv6, dual stack support
		bfdSubnetV4Cidr := "192.168.1.0/24"
		bfdSubnetV4Gw := "192.168.1.1"
		enableBfd := true
		bfdVpc := framework.MakeVpc(bfdVpcName, "", enableExternal, enableBfd, nil)
		_ = vpcClient.CreateSync(bfdVpc)
		ginkgo.By("Creating overlay subnet enable ecmp")
		bfdSubnet := framework.MakeSubnet(bfdSubnetName, "", bfdSubnetV4Cidr, bfdSubnetV4Gw, bfdVpcName, util.OvnProvider, nil, nil, nil)
		bfdSubnet.Spec.EnableEcmp = true
		_ = subnetClient.CreateSync(bfdSubnet)

		// TODO:// support vip type allowed address pair while use security group

		ginkgo.By("Test ovn fip with eip name and ip")
		ginkgo.By("Creating ovn vip " + ipFipVipName)
		ipFipVip := makeOvnVip(namespaceName, ipFipVipName, bfdSubnetName, "", "", "")
		ipFipVip = vipClient.CreateSync(ipFipVip)
		framework.ExpectNotEmpty(ipFipVip.Status.V4ip)
		ginkgo.By("Creating ovn eip " + ipFipEipName)
		ipFipEip := makeOvnEip(ipFipEipName, underlaySubnetName, "", "", "", util.OvnEipTypeNAT)
		ipFipEip = ovnEipClient.CreateSync(ipFipEip)
		framework.ExpectNotEmpty(ipFipEip.Status.V4Ip)
		ginkgo.By("Creating ovn fip " + ipFipName)
		ipFip := makeOvnFip(fipName, ipFipEipName, "", "", bfdVpcName, ipFipVip.Status.V4ip)
		ipFip = ovnFipClient.CreateSync(ipFip)
		framework.ExpectEqual(ipFip.Status.V4Eip, ipFipEip.Status.V4Ip)
		framework.ExpectNotEmpty(ipFip.Status.V4Ip)

		ginkgo.By("Test ovn dnat with eip name and ip")
		ginkgo.By("Creating ovn vip " + ipDnatVipName)
		ipDnatVip := makeOvnVip(namespaceName, ipDnatVipName, bfdSubnetName, "", "", "")
		ipDnatVip = vipClient.CreateSync(ipDnatVip)
		framework.ExpectNotEmpty(ipDnatVip.Status.V4ip)
		ginkgo.By("Creating ovn eip " + ipDnatEipName)
		ipDnatEip := makeOvnEip(ipDnatEipName, underlaySubnetName, "", "", "", util.OvnEipTypeNAT)
		ipDnatEip = ovnEipClient.CreateSync(ipDnatEip)
		framework.ExpectNotEmpty(ipDnatEip.Status.V4Ip)
		ginkgo.By("Creating ovn dnat " + ipDnatName)
		ipDnat := makeOvnDnat(ipDnatName, ipDnatEipName, "", "", bfdVpcName, ipDnatVip.Status.V4ip, "80", "8080", "tcp")
		ipDnat = ovnDnatRuleClient.CreateSync(ipDnat)
		framework.ExpectEqual(ipDnat.Status.Vpc, bfdVpcName)
		framework.ExpectEqual(ipDnat.Status.V4Eip, ipDnatEip.Status.V4Ip)
		framework.ExpectEqual(ipDnat.Status.V4Ip, ipDnatVip.Status.V4ip)

		ginkgo.By("Test ovn snat with eip name and ip cidr")
		ginkgo.By("Creating ovn eip " + cidrSnatEipName)
		cidrSnatEip := makeOvnEip(cidrSnatEipName, underlaySubnetName, "", "", "", "")
		cidrSnatEip = ovnEipClient.CreateSync(cidrSnatEip)
		framework.ExpectNotEmpty(cidrSnatEip.Status.V4Ip)
		ginkgo.By("Creating ovn snat mapping with subnet cidr" + bfdSubnetV4Cidr)
		cidrSnat := makeOvnSnat(cidrSnatName, cidrSnatEipName, "", "", bfdVpcName, bfdSubnetV4Cidr)
		cidrSnat = ovnSnatRuleClient.CreateSync(cidrSnat)
		framework.ExpectEqual(cidrSnat.Status.Vpc, bfdVpcName)
		framework.ExpectEqual(cidrSnat.Status.V4Eip, cidrSnatEip.Status.V4Ip)
		framework.ExpectEqual(cidrSnat.Status.V4IpCidr, bfdSubnetV4Cidr)

		ginkgo.By("Test ovn snat with eip name and ip")
		ginkgo.By("Creating ovn vip " + ipSnatVipName)
		ipSnatVip := makeOvnVip(namespaceName, ipSnatVipName, bfdSubnetName, "", "", "")
		ipSnatVip = vipClient.CreateSync(ipSnatVip)
		framework.ExpectNotEmpty(ipSnatVip.Status.V4ip)
		ginkgo.By("Creating ovn eip " + ipSnatEipName)
		ipSnatEip := makeOvnEip(ipSnatEipName, underlaySubnetName, "", "", "", "")
		ipSnatEip = ovnEipClient.CreateSync(ipSnatEip)
		framework.ExpectNotEmpty(ipSnatEip.Status.V4Ip)
		ginkgo.By("Creating ovn snat " + ipSnatName)
		ipSnat := makeOvnSnat(ipSnatName, ipSnatEipName, "", "", bfdVpcName, ipSnatVip.Status.V4ip)
		ipSnat = ovnSnatRuleClient.CreateSync(ipSnat)
		framework.ExpectEqual(ipSnat.Status.Vpc, bfdVpcName)
		framework.ExpectEqual(ipSnat.Status.V4IpCidr, ipSnatVip.Status.V4ip)

		k8sNodes, err := e2enode.GetReadySchedulableNodes(context.Background(), cs)
		framework.ExpectNoError(err)
		for _, node := range k8sNodes.Items {
			// label should be true after setup node external gw
			framework.ExpectHaveKeyWithValue(node.Labels, util.NodeExtGwLabel, "true")
		}
		// make sure vpc has bfd external static routes
		bfdVpc = vpcClient.Get(bfdVpcName)
		for _, route := range bfdVpc.Spec.StaticRoutes {
			framework.ExpectEqual(route.RouteTable, util.MainRouteTable)
			framework.ExpectEqual(route.ECMPMode, util.StaticRouteBfdEcmp)
			framework.ExpectEqual(route.Policy, kubeovnv1.PolicySrc)
			framework.ExpectNotEmpty(route.CIDR)
		}

		for _, node := range nodeNames {
			podOnNodeName := fmt.Sprintf("bfd-%s", node)
			ginkgo.By("Creating bfd pod " + podOnNodeName + " with subnet " + bfdSubnetName)
			annotations := map[string]string{util.LogicalSwitchAnnotation: bfdSubnetName}
			cmd := []string{"sh", "-c", "sleep infinity"}
			pod := framework.MakePod(namespaceName, podOnNodeName, nil, annotations, image, cmd, nil)
			pod.Spec.NodeName = node
			_ = podClient.CreateSync(pod)
		}
		ginkgo.By("3. Updating config map ovn-external-gw-config for distributed case")
		cmData = map[string]string{
			"enable-external-gw": "true",
			"external-gw-nodes":  externalGwNodes,
			"type":               kubeovnv1.GWDistributedType,
			"external-gw-nic":    "eth1",
			"external-gw-addr":   strings.Join(cidr, ","),
		}
		// TODO:// external-gw-nodes could be auto managed by recognizing gw chassis node which has the external-gw-nic
		configMap = &corev1.ConfigMap{
			ObjectMeta: metav1.ObjectMeta{
				Name:      util.ExternalGatewayConfig,
				Namespace: framework.KubeOvnNamespace,
			},
			Data: cmData,
		}
		_, err = cs.CoreV1().ConfigMaps(framework.KubeOvnNamespace).Update(context.Background(), configMap, metav1.UpdateOptions{})
		framework.ExpectNoError(err, "failed to update ConfigMap")

		ginkgo.By("Getting kind nodes")
		nodes, err := kind.ListNodes(clusterName, "")
		framework.ExpectNoError(err, "getting nodes in kind cluster")
		framework.ExpectNotEmpty(nodes)
		ginkgo.By("4. Creating crd in distributed case")
		for _, node := range nodeNames {
			podOnNodeName := fmt.Sprintf("bfd-%s", node)
			eipOnNodeName := fmt.Sprintf("eip-on-node-%s", node)
			fipOnNodeName := fmt.Sprintf("fip-on-node-%s", node)
			ipName := ovs.PodNameToPortName(podOnNodeName, namespaceName, bfdSubnet.Spec.Provider)
			ginkgo.By("Get pod ip" + ipName)
			ip := ipClient.Get(ipName)
			ginkgo.By("Creating ovn eip " + eipOnNodeName)
			eipOnNode := makeOvnEip(eipOnNodeName, underlaySubnetName, "", "", "", "")
			_ = ovnEipClient.CreateSync(eipOnNode)
			ginkgo.By("Creating ovn fip " + fipOnNodeName)
			fip := makeOvnFip(fipOnNodeName, eipOnNodeName, "", ip.Name, "", "")
			_ = ovnFipClient.CreateSync(fip)
		}
		// wait here to have an insight into all the ovn nat resources
		ginkgo.By("5. Deleting pod")
		for _, node := range nodeNames {
			podOnNodeName := fmt.Sprintf("bfd-%s", node)
			ginkgo.By("Deleting pod " + podOnNodeName)
			podClient.DeleteSync(podOnNodeName)
			podOnNodeName = fmt.Sprintf("no-bfd-%s", node)
			ginkgo.By("Deleting pod " + podOnNodeName)
			podClient.DeleteSync(podOnNodeName)
			podOnNodeName = fmt.Sprintf("no-bfd-extra-%s", node)
			ginkgo.By("Deleting pod " + podOnNodeName)
			podClient.DeleteSync(podOnNodeName)
		}

		ginkgo.By("6. Deleting crd in distributed case")
		for _, node := range nodeNames {
			ginkgo.By("Deleting node external gw ovn eip " + node)
			ovnEipClient.DeleteSync(node)
			podOnNodeName := fmt.Sprintf("on-node-%s", node)
			eipOnNodeName := fmt.Sprintf("eip-on-node-%s", node)
			fipOnNodeName := fmt.Sprintf("fip-on-node-%s", node)
			ginkgo.By("Deleting node ovn fip " + fipOnNodeName)
			ovnFipClient.DeleteSync(fipOnNodeName)
			ginkgo.By("Deleting node ovn eip " + eipOnNodeName)
			ovnEipClient.DeleteSync(eipOnNodeName)
			ipName := ovs.PodNameToPortName(podOnNodeName, namespaceName, bfdSubnet.Spec.Provider)
			ginkgo.By("Deleting pod ip" + ipName)
			ipClient.DeleteSync(ipName)
		}

		ginkgo.By("Disable ovn eip snat external gateway")
		ginkgo.By("Deleting configmap")
		err = cs.CoreV1().ConfigMaps(configMap.Namespace).Delete(context.Background(), configMap.Name, metav1.DeleteOptions{})
		framework.ExpectNoError(err, "failed to delete ConfigMap")

		lrpEipName := fmt.Sprintf("%s-%s", bfdVpcName, underlaySubnetName)
		ginkgo.By("Deleting ovn eip " + lrpEipName)
		ovnEipClient.DeleteSync(lrpEipName)

		defaultVpcLrpEipName := fmt.Sprintf("%s-%s", util.DefaultVpc, underlaySubnetName)
		ginkgo.By("Deleting ovn eip " + defaultVpcLrpEipName)
		ovnEipClient.DeleteSync(defaultVpcLrpEipName)

		k8sNodes, err = e2enode.GetReadySchedulableNodes(context.Background(), cs)
		framework.ExpectNoError(err)
		time.Sleep(5 * time.Second)
		for _, node := range k8sNodes.Items {
			// label should be false after remove node external gw
			framework.ExpectHaveKeyWithValue(node.Labels, util.NodeExtGwLabel, "false")
		}
	})
})

func init() {
	klog.SetOutput(ginkgo.GinkgoWriter)

	// Register flags.
	config.CopyFlags(config.Flags, flag.CommandLine)
	k8sframework.RegisterCommonFlags(flag.CommandLine)
	k8sframework.RegisterClusterFlags(flag.CommandLine)
}

func TestE2E(t *testing.T) {
	k8sframework.AfterReadingAllFlags(&k8sframework.TestContext)
	e2e.RunE2ETests(t)
}<|MERGE_RESOLUTION|>--- conflicted
+++ resolved
@@ -94,17 +94,8 @@
 	var ovnSnatRuleClient *framework.OvnSnatRuleClient
 	var ovnDnatRuleClient *framework.OvnDnatRuleClient
 	var podClient *framework.PodClient
-
-<<<<<<< HEAD
-	var aapVip1Name, aapVip2Name string
 	var countingEipName, lrpEipSnatName, lrpExtraEipSnatName string
-	var dnatVipName, dnatEipName, dnatName string
-	var fipVipName, fipEipName, fipName string
-	var snatEipName, snatName string
-=======
-	var lrpEipSnatName, lrpExtraEipSnatName string
 	var fipName string
->>>>>>> 5fe053eb
 	var ipDnatVipName, ipDnatEipName, ipDnatName string
 	var ipFipVipName, ipFipEipName, ipFipName string
 	var cidrSnatEipName, cidrSnatName, ipSnatVipName, ipSnatEipName, ipSnatName string
@@ -142,17 +133,7 @@
 		// nats use ip crd name or vip crd
 		fipName = "fip-" + framework.RandomSuffix()
 
-<<<<<<< HEAD
 		countingEipName = "counting-eip-" + framework.RandomSuffix()
-
-		dnatVipName = "dnat-vip-" + framework.RandomSuffix()
-		dnatEipName = "dnat-eip-" + framework.RandomSuffix()
-		dnatName = "dnat-" + framework.RandomSuffix()
-
-		snatEipName = "snat-eip-" + framework.RandomSuffix()
-		snatName = "snat-" + framework.RandomSuffix()
-=======
->>>>>>> 5fe053eb
 		noBfdSubnetName = "no-bfd-subnet-" + framework.RandomSuffix()
 		noBfdExtraSubnetName = "no-bfd-extra-subnet-" + framework.RandomSuffix()
 		lrpEipSnatName = "lrp-eip-snat-" + framework.RandomSuffix()
