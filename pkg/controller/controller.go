package controller

import (
	"sync"
	"time"

	"github.com/neverlee/keymutex"
	"golang.org/x/time/rate"
	corev1 "k8s.io/api/core/v1"
	metav1 "k8s.io/apimachinery/pkg/apis/meta/v1"
	"k8s.io/apimachinery/pkg/labels"
	utilruntime "k8s.io/apimachinery/pkg/util/runtime"
	"k8s.io/apimachinery/pkg/util/wait"
	kubeinformers "k8s.io/client-go/informers"
	"k8s.io/client-go/kubernetes/scheme"
	typedcorev1 "k8s.io/client-go/kubernetes/typed/core/v1"
	v1 "k8s.io/client-go/listers/core/v1"
	netv1 "k8s.io/client-go/listers/networking/v1"
	"k8s.io/client-go/tools/cache"
	"k8s.io/client-go/tools/leaderelection"
	"k8s.io/client-go/tools/record"
	"k8s.io/client-go/util/workqueue"
	"k8s.io/klog/v2"

	kubeovnv1 "github.com/kubeovn/kube-ovn/pkg/apis/kubeovn/v1"
	kubeovninformer "github.com/kubeovn/kube-ovn/pkg/client/informers/externalversions"
	kubeovnlister "github.com/kubeovn/kube-ovn/pkg/client/listers/kubeovn/v1"
	ovnipam "github.com/kubeovn/kube-ovn/pkg/ipam"
	"github.com/kubeovn/kube-ovn/pkg/ovs"
	"github.com/kubeovn/kube-ovn/pkg/util"
)

const controllerAgentName = "kube-ovn-controller"

// Controller is kube-ovn main controller that watch ns/pod/node/svc/ep and operate ovn
type Controller struct {
	config *Configuration
	vpcs   *sync.Map
	//subnetVpcMap *sync.Map
	podSubnetMap *sync.Map
	ipam         *ovnipam.IPAM

	ovnLegacyClient *ovs.LegacyClient
	ovnClient       *ovs.OvnClient
	ovnPgKeyMutex   *keymutex.KeyMutex

	podsLister             v1.PodLister
	podsSynced             cache.InformerSynced
	addPodQueue            workqueue.RateLimitingInterface
	deletePodQueue         workqueue.RateLimitingInterface
	updatePodQueue         workqueue.RateLimitingInterface
	updatePodSecurityQueue workqueue.RateLimitingInterface
	podKeyMutex            *keymutex.KeyMutex

	vpcsLister           kubeovnlister.VpcLister
	vpcSynced            cache.InformerSynced
	addOrUpdateVpcQueue  workqueue.RateLimitingInterface
	delVpcQueue          workqueue.RateLimitingInterface
	updateVpcStatusQueue workqueue.RateLimitingInterface

	vpcNatGatewayLister           kubeovnlister.VpcNatGatewayLister
	vpcNatGatewaySynced           cache.InformerSynced
	addOrUpdateVpcNatGatewayQueue workqueue.RateLimitingInterface
	delVpcNatGatewayQueue         workqueue.RateLimitingInterface
	initVpcNatGatewayQueue        workqueue.RateLimitingInterface
	updateVpcEipQueue             workqueue.RateLimitingInterface
	updateVpcFloatingIpQueue      workqueue.RateLimitingInterface
	updateVpcDnatQueue            workqueue.RateLimitingInterface
	updateVpcSnatQueue            workqueue.RateLimitingInterface
	updateVpcSubnetQueue          workqueue.RateLimitingInterface
	vpcNatGwKeyMutex              *keymutex.KeyMutex

	switchLBRuleLister      kubeovnlister.SwitchLBRuleLister
	switchLBRuleSynced      cache.InformerSynced
	addSwitchLBRuleQueue    workqueue.RateLimitingInterface
	UpdateSwitchLBRuleQueue workqueue.RateLimitingInterface
	delSwitchLBRuleQueue    workqueue.RateLimitingInterface

<<<<<<< HEAD
	vpcDnsLister           kubeovnlister.VpcDnsLister
	vpcDnsSynced           cache.InformerSynced
	addOrUpdateVpcDnsQueue workqueue.RateLimitingInterface
	delVpcDnsQueue         workqueue.RateLimitingInterface

=======
>>>>>>> b3c32210
	subnetsLister           kubeovnlister.SubnetLister
	subnetSynced            cache.InformerSynced
	addOrUpdateSubnetQueue  workqueue.RateLimitingInterface
	deleteSubnetQueue       workqueue.RateLimitingInterface
	deleteRouteQueue        workqueue.RateLimitingInterface
	updateSubnetStatusQueue workqueue.RateLimitingInterface
	syncVirtualPortsQueue   workqueue.RateLimitingInterface

	ipsLister kubeovnlister.IPLister
	ipSynced  cache.InformerSynced

	virtualIpsLister     kubeovnlister.VipLister
	virtualIpsSynced     cache.InformerSynced
	addVirtualIpQueue    workqueue.RateLimitingInterface
	updateVirtualIpQueue workqueue.RateLimitingInterface
	delVirtualIpQueue    workqueue.RateLimitingInterface

	iptablesEipsLister     kubeovnlister.IptablesEIPLister
	iptablesEipSynced      cache.InformerSynced
	addIptablesEipQueue    workqueue.RateLimitingInterface
	updateIptablesEipQueue workqueue.RateLimitingInterface
	resetIptablesEipQueue  workqueue.RateLimitingInterface
	delIptablesEipQueue    workqueue.RateLimitingInterface

	iptablesFipsLister     kubeovnlister.IptablesFIPRuleLister
	iptablesFipSynced      cache.InformerSynced
	addIptablesFipQueue    workqueue.RateLimitingInterface
	updateIptablesFipQueue workqueue.RateLimitingInterface
	delIptablesFipQueue    workqueue.RateLimitingInterface

	iptablesDnatRulesLister     kubeovnlister.IptablesDnatRuleLister
	iptablesDnatRuleSynced      cache.InformerSynced
	addIptablesDnatRuleQueue    workqueue.RateLimitingInterface
	updateIptablesDnatRuleQueue workqueue.RateLimitingInterface
	delIptablesDnatRuleQueue    workqueue.RateLimitingInterface

	iptablesSnatRulesLister     kubeovnlister.IptablesSnatRuleLister
	iptablesSnatRuleSynced      cache.InformerSynced
	addIptablesSnatRuleQueue    workqueue.RateLimitingInterface
	updateIptablesSnatRuleQueue workqueue.RateLimitingInterface
	delIptablesSnatRuleQueue    workqueue.RateLimitingInterface

	vlansLister kubeovnlister.VlanLister
	vlanSynced  cache.InformerSynced

	providerNetworksLister     kubeovnlister.ProviderNetworkLister
	providerNetworkSynced      cache.InformerSynced
	updateProviderNetworkQueue workqueue.RateLimitingInterface

	addVlanQueue    workqueue.RateLimitingInterface
	delVlanQueue    workqueue.RateLimitingInterface
	updateVlanQueue workqueue.RateLimitingInterface

	namespacesLister  v1.NamespaceLister
	namespacesSynced  cache.InformerSynced
	addNamespaceQueue workqueue.RateLimitingInterface

	nodesLister     v1.NodeLister
	nodesSynced     cache.InformerSynced
	addNodeQueue    workqueue.RateLimitingInterface
	updateNodeQueue workqueue.RateLimitingInterface
	deleteNodeQueue workqueue.RateLimitingInterface

	servicesLister     v1.ServiceLister
	serviceSynced      cache.InformerSynced
	addServiceQueue    workqueue.RateLimitingInterface
	deleteServiceQueue workqueue.RateLimitingInterface
	updateServiceQueue workqueue.RateLimitingInterface

	endpointsLister     v1.EndpointsLister
	endpointsSynced     cache.InformerSynced
	updateEndpointQueue workqueue.RateLimitingInterface

	npsLister     netv1.NetworkPolicyLister
	npsSynced     cache.InformerSynced
	updateNpQueue workqueue.RateLimitingInterface
	deleteNpQueue workqueue.RateLimitingInterface

	sgsLister          kubeovnlister.SecurityGroupLister
	sgSynced           cache.InformerSynced
	addOrUpdateSgQueue workqueue.RateLimitingInterface
	delSgQueue         workqueue.RateLimitingInterface
	syncSgPortsQueue   workqueue.RateLimitingInterface
	sgKeyMutex         *keymutex.KeyMutex

	configMapsLister v1.ConfigMapLister
	configMapsSynced cache.InformerSynced

	recorder               record.EventRecorder
	informerFactory        kubeinformers.SharedInformerFactory
	cmInformerFactory      kubeinformers.SharedInformerFactory
	kubeovnInformerFactory kubeovninformer.SharedInformerFactory
	elector                *leaderelection.LeaderElector
}

// NewController returns a new ovn controller
func NewController(config *Configuration) *Controller {
	utilruntime.Must(kubeovnv1.AddToScheme(scheme.Scheme))
	klog.V(4).Info("Creating event broadcaster")
	eventBroadcaster := record.NewBroadcaster()
	eventBroadcaster.StartLogging(klog.Infof)
	eventBroadcaster.StartRecordingToSink(&typedcorev1.EventSinkImpl{Interface: config.KubeFactoryClient.CoreV1().Events("")})
	recorder := eventBroadcaster.NewRecorder(scheme.Scheme, corev1.EventSource{Component: controllerAgentName})
	custCrdRateLimiter := workqueue.NewMaxOfRateLimiter(
		workqueue.NewItemExponentialFailureRateLimiter(5*time.Millisecond, time.Duration(config.CustCrdRetryMaxDelay)*time.Second),
		&workqueue.BucketRateLimiter{Limiter: rate.NewLimiter(rate.Limit(10), 100)},
	)

	informerFactory := kubeinformers.NewSharedInformerFactoryWithOptions(config.KubeFactoryClient, 0,
		kubeinformers.WithTweakListOptions(func(listOption *metav1.ListOptions) {
			listOption.AllowWatchBookmarks = true
		}))
	cmInformerFactory := kubeinformers.NewSharedInformerFactoryWithOptions(config.KubeFactoryClient, 0,
		kubeinformers.WithTweakListOptions(func(listOption *metav1.ListOptions) {
			listOption.AllowWatchBookmarks = true
		}), kubeinformers.WithNamespace(config.PodNamespace))
	kubeovnInformerFactory := kubeovninformer.NewSharedInformerFactoryWithOptions(config.KubeOvnFactoryClient, 0,
		kubeovninformer.WithTweakListOptions(func(listOption *metav1.ListOptions) {
			listOption.AllowWatchBookmarks = true
		}))

	vpcInformer := kubeovnInformerFactory.Kubeovn().V1().Vpcs()
	vpcNatGatewayInformer := kubeovnInformerFactory.Kubeovn().V1().VpcNatGateways()
	subnetInformer := kubeovnInformerFactory.Kubeovn().V1().Subnets()
	ipInformer := kubeovnInformerFactory.Kubeovn().V1().IPs()
	virtualIpInformer := kubeovnInformerFactory.Kubeovn().V1().Vips()
	iptablesEipInformer := kubeovnInformerFactory.Kubeovn().V1().IptablesEIPs()
	iptablesFipInformer := kubeovnInformerFactory.Kubeovn().V1().IptablesFIPRules()
	iptablesDnatRuleInformer := kubeovnInformerFactory.Kubeovn().V1().IptablesDnatRules()
	iptablesSnatRuleInformer := kubeovnInformerFactory.Kubeovn().V1().IptablesSnatRules()
	vlanInformer := kubeovnInformerFactory.Kubeovn().V1().Vlans()
	providerNetworkInformer := kubeovnInformerFactory.Kubeovn().V1().ProviderNetworks()
	sgInformer := kubeovnInformerFactory.Kubeovn().V1().SecurityGroups()
	podInformer := informerFactory.Core().V1().Pods()
	namespaceInformer := informerFactory.Core().V1().Namespaces()
	nodeInformer := informerFactory.Core().V1().Nodes()
	serviceInformer := informerFactory.Core().V1().Services()
	endpointInformer := informerFactory.Core().V1().Endpoints()
	configMapInformer := cmInformerFactory.Core().V1().ConfigMaps()

	controller := &Controller{
		config:          config,
		vpcs:            &sync.Map{},
		podSubnetMap:    &sync.Map{},
		ovnLegacyClient: ovs.NewLegacyClient(config.OvnNbAddr, config.OvnTimeout, config.OvnSbAddr, config.ClusterRouter, config.ClusterTcpLoadBalancer, config.ClusterUdpLoadBalancer, config.ClusterTcpSessionLoadBalancer, config.ClusterUdpSessionLoadBalancer, config.NodeSwitch, config.NodeSwitchCIDR),
		ovnPgKeyMutex:   keymutex.New(97),
		ipam:            ovnipam.NewIPAM(),

		vpcsLister:           vpcInformer.Lister(),
		vpcSynced:            vpcInformer.Informer().HasSynced,
		addOrUpdateVpcQueue:  workqueue.NewNamedRateLimitingQueue(workqueue.DefaultControllerRateLimiter(), "AddOrUpdateVpc"),
		delVpcQueue:          workqueue.NewNamedRateLimitingQueue(workqueue.DefaultControllerRateLimiter(), "DeleteVpc"),
		updateVpcStatusQueue: workqueue.NewNamedRateLimitingQueue(workqueue.DefaultControllerRateLimiter(), "UpdateVpcStatus"),

		vpcNatGatewayLister:           vpcNatGatewayInformer.Lister(),
		vpcNatGatewaySynced:           vpcNatGatewayInformer.Informer().HasSynced,
		addOrUpdateVpcNatGatewayQueue: workqueue.NewNamedRateLimitingQueue(custCrdRateLimiter, "AddOrUpdateVpcNatGw"),
		initVpcNatGatewayQueue:        workqueue.NewNamedRateLimitingQueue(custCrdRateLimiter, "InitVpcNatGw"),
		delVpcNatGatewayQueue:         workqueue.NewNamedRateLimitingQueue(custCrdRateLimiter, "DeleteVpcNatGw"),
		updateVpcEipQueue:             workqueue.NewNamedRateLimitingQueue(custCrdRateLimiter, "UpdateVpcEip"),
		updateVpcFloatingIpQueue:      workqueue.NewNamedRateLimitingQueue(custCrdRateLimiter, "UpdateVpcFloatingIp"),
		updateVpcDnatQueue:            workqueue.NewNamedRateLimitingQueue(custCrdRateLimiter, "UpdateVpcDnat"),
		updateVpcSnatQueue:            workqueue.NewNamedRateLimitingQueue(custCrdRateLimiter, "UpdateVpcSnat"),
		updateVpcSubnetQueue:          workqueue.NewNamedRateLimitingQueue(custCrdRateLimiter, "UpdateVpcSubnet"),
		vpcNatGwKeyMutex:              keymutex.New(97),

		subnetsLister:           subnetInformer.Lister(),
		subnetSynced:            subnetInformer.Informer().HasSynced,
		addOrUpdateSubnetQueue:  workqueue.NewNamedRateLimitingQueue(workqueue.DefaultControllerRateLimiter(), "AddSubnet"),
		deleteSubnetQueue:       workqueue.NewNamedRateLimitingQueue(workqueue.DefaultControllerRateLimiter(), "DeleteSubnet"),
		deleteRouteQueue:        workqueue.NewNamedRateLimitingQueue(workqueue.DefaultControllerRateLimiter(), "DeleteRoute"),
		updateSubnetStatusQueue: workqueue.NewNamedRateLimitingQueue(workqueue.DefaultControllerRateLimiter(), "UpdateSubnetStatus"),
		syncVirtualPortsQueue:   workqueue.NewNamedRateLimitingQueue(workqueue.DefaultControllerRateLimiter(), "SyncVirtualPort"),

		ipsLister: ipInformer.Lister(),
		ipSynced:  ipInformer.Informer().HasSynced,

		virtualIpsLister:     virtualIpInformer.Lister(),
		virtualIpsSynced:     virtualIpInformer.Informer().HasSynced,
		addVirtualIpQueue:    workqueue.NewNamedRateLimitingQueue(custCrdRateLimiter, "addVirtualIp"),
		updateVirtualIpQueue: workqueue.NewNamedRateLimitingQueue(custCrdRateLimiter, "updateVirtualIp"),
		delVirtualIpQueue:    workqueue.NewNamedRateLimitingQueue(custCrdRateLimiter, "delVirtualIp"),

		iptablesEipsLister:     iptablesEipInformer.Lister(),
		iptablesEipSynced:      iptablesEipInformer.Informer().HasSynced,
		addIptablesEipQueue:    workqueue.NewNamedRateLimitingQueue(custCrdRateLimiter, "addIptablesEip"),
		updateIptablesEipQueue: workqueue.NewNamedRateLimitingQueue(custCrdRateLimiter, "updateIptablesEip"),
		resetIptablesEipQueue:  workqueue.NewNamedRateLimitingQueue(custCrdRateLimiter, "resetIptablesEip"),
		delIptablesEipQueue:    workqueue.NewNamedRateLimitingQueue(custCrdRateLimiter, "delIptablesEip"),

		iptablesFipsLister:     iptablesFipInformer.Lister(),
		iptablesFipSynced:      iptablesFipInformer.Informer().HasSynced,
		addIptablesFipQueue:    workqueue.NewNamedRateLimitingQueue(custCrdRateLimiter, "addIptablesFip"),
		updateIptablesFipQueue: workqueue.NewNamedRateLimitingQueue(custCrdRateLimiter, "updateIptablesFip"),
		delIptablesFipQueue:    workqueue.NewNamedRateLimitingQueue(custCrdRateLimiter, "delIptablesFip"),

		iptablesDnatRulesLister:     iptablesDnatRuleInformer.Lister(),
		iptablesDnatRuleSynced:      iptablesDnatRuleInformer.Informer().HasSynced,
		addIptablesDnatRuleQueue:    workqueue.NewNamedRateLimitingQueue(custCrdRateLimiter, "addIptablesDnatRule"),
		updateIptablesDnatRuleQueue: workqueue.NewNamedRateLimitingQueue(custCrdRateLimiter, "updateIptablesDnatRule"),
		delIptablesDnatRuleQueue:    workqueue.NewNamedRateLimitingQueue(custCrdRateLimiter, "delIptablesDnatRule"),

		iptablesSnatRulesLister:     iptablesSnatRuleInformer.Lister(),
		iptablesSnatRuleSynced:      iptablesSnatRuleInformer.Informer().HasSynced,
		addIptablesSnatRuleQueue:    workqueue.NewNamedRateLimitingQueue(custCrdRateLimiter, "addIptablesSnatRule"),
		updateIptablesSnatRuleQueue: workqueue.NewNamedRateLimitingQueue(custCrdRateLimiter, "updateIptablesSnatRule"),
		delIptablesSnatRuleQueue:    workqueue.NewNamedRateLimitingQueue(custCrdRateLimiter, "delIptablesSnatRule"),

		vlansLister:     vlanInformer.Lister(),
		vlanSynced:      vlanInformer.Informer().HasSynced,
		addVlanQueue:    workqueue.NewNamedRateLimitingQueue(workqueue.DefaultControllerRateLimiter(), "AddVlan"),
		delVlanQueue:    workqueue.NewNamedRateLimitingQueue(workqueue.DefaultControllerRateLimiter(), "DelVlan"),
		updateVlanQueue: workqueue.NewNamedRateLimitingQueue(workqueue.DefaultControllerRateLimiter(), "UpdateVlan"),

		providerNetworksLister:     providerNetworkInformer.Lister(),
		providerNetworkSynced:      providerNetworkInformer.Informer().HasSynced,
		updateProviderNetworkQueue: workqueue.NewNamedRateLimitingQueue(workqueue.DefaultControllerRateLimiter(), "UpdateProviderNetwork"),

		podsLister:             podInformer.Lister(),
		podsSynced:             podInformer.Informer().HasSynced,
		addPodQueue:            workqueue.NewNamedRateLimitingQueue(workqueue.DefaultControllerRateLimiter(), "AddPod"),
		deletePodQueue:         workqueue.NewNamedRateLimitingQueue(workqueue.DefaultControllerRateLimiter(), "DeletePod"),
		updatePodQueue:         workqueue.NewNamedRateLimitingQueue(workqueue.DefaultControllerRateLimiter(), "UpdatePod"),
		updatePodSecurityQueue: workqueue.NewNamedRateLimitingQueue(workqueue.DefaultControllerRateLimiter(), "UpdatePodSecurity"),
		podKeyMutex:            keymutex.New(97),

		namespacesLister:  namespaceInformer.Lister(),
		namespacesSynced:  namespaceInformer.Informer().HasSynced,
		addNamespaceQueue: workqueue.NewNamedRateLimitingQueue(workqueue.DefaultControllerRateLimiter(), "AddNamespace"),

		nodesLister:     nodeInformer.Lister(),
		nodesSynced:     nodeInformer.Informer().HasSynced,
		addNodeQueue:    workqueue.NewNamedRateLimitingQueue(workqueue.DefaultControllerRateLimiter(), "AddNode"),
		updateNodeQueue: workqueue.NewNamedRateLimitingQueue(workqueue.DefaultControllerRateLimiter(), "UpdateNode"),
		deleteNodeQueue: workqueue.NewNamedRateLimitingQueue(workqueue.DefaultControllerRateLimiter(), "DeleteNode"),

		servicesLister:     serviceInformer.Lister(),
		serviceSynced:      serviceInformer.Informer().HasSynced,
		addServiceQueue:    workqueue.NewNamedRateLimitingQueue(workqueue.DefaultControllerRateLimiter(), "AddService"),
		deleteServiceQueue: workqueue.NewNamedRateLimitingQueue(workqueue.DefaultControllerRateLimiter(), "DeleteService"),
		updateServiceQueue: workqueue.NewNamedRateLimitingQueue(workqueue.DefaultControllerRateLimiter(), "UpdateService"),

		endpointsLister:     endpointInformer.Lister(),
		endpointsSynced:     endpointInformer.Informer().HasSynced,
		updateEndpointQueue: workqueue.NewNamedRateLimitingQueue(workqueue.DefaultControllerRateLimiter(), "UpdateEndpoint"),

		configMapsLister: configMapInformer.Lister(),
		configMapsSynced: configMapInformer.Informer().HasSynced,

		recorder: recorder,

		sgsLister:          sgInformer.Lister(),
		sgSynced:           sgInformer.Informer().HasSynced,
		addOrUpdateSgQueue: workqueue.NewNamedRateLimitingQueue(workqueue.DefaultControllerRateLimiter(), "UpdateSg"),
		delSgQueue:         workqueue.NewNamedRateLimitingQueue(workqueue.DefaultControllerRateLimiter(), "DeleteSg"),
		syncSgPortsQueue:   workqueue.NewNamedRateLimitingQueue(workqueue.DefaultControllerRateLimiter(), "SyncSgPorts"),
		sgKeyMutex:         keymutex.New(97),

		informerFactory:        informerFactory,
		cmInformerFactory:      cmInformerFactory,
		kubeovnInformerFactory: kubeovnInformerFactory,
	}

	var err error
	if controller.ovnClient, err = ovs.NewOvnClient(config.OvnNbAddr, config.OvnTimeout); err != nil {
		klog.Fatal(err)
	}

	podInformer.Informer().AddEventHandler(cache.ResourceEventHandlerFuncs{
		AddFunc:    controller.enqueueAddPod,
		DeleteFunc: controller.enqueueDeletePod,
		UpdateFunc: controller.enqueueUpdatePod,
	})

	namespaceInformer.Informer().AddEventHandler(cache.ResourceEventHandlerFuncs{
		AddFunc:    controller.enqueueAddNamespace,
		UpdateFunc: controller.enqueueUpdateNamespace,
		DeleteFunc: controller.enqueueDeleteNamespace,
	})

	nodeInformer.Informer().AddEventHandler(cache.ResourceEventHandlerFuncs{
		AddFunc:    controller.enqueueAddNode,
		UpdateFunc: controller.enqueueUpdateNode,
		DeleteFunc: controller.enqueueDeleteNode,
	})

	serviceInformer.Informer().AddEventHandler(cache.ResourceEventHandlerFuncs{
		AddFunc:    controller.enqueueAddService,
		DeleteFunc: controller.enqueueDeleteService,
		UpdateFunc: controller.enqueueUpdateService,
	})

	endpointInformer.Informer().AddEventHandler(cache.ResourceEventHandlerFuncs{
		AddFunc:    controller.enqueueAddEndpoint,
		UpdateFunc: controller.enqueueUpdateEndpoint,
	})

	vpcInformer.Informer().AddEventHandler(cache.ResourceEventHandlerFuncs{
		AddFunc:    controller.enqueueAddVpc,
		UpdateFunc: controller.enqueueUpdateVpc,
		DeleteFunc: controller.enqueueDelVpc,
	})

	vpcNatGatewayInformer.Informer().AddEventHandler(cache.ResourceEventHandlerFuncs{
		AddFunc:    controller.enqueueAddVpcNatGw,
		UpdateFunc: controller.enqueueUpdateVpcNatGw,
		DeleteFunc: controller.enqueueDeleteVpcNatGw,
	})

	if config.EnableLb {
		switchLBRuleInformer := kubeovnInformerFactory.Kubeovn().V1().SwitchLBRules()
		controller.switchLBRuleLister = switchLBRuleInformer.Lister()
		controller.switchLBRuleSynced = switchLBRuleInformer.Informer().HasSynced
		controller.addSwitchLBRuleQueue = workqueue.NewNamedRateLimitingQueue(custCrdRateLimiter, "addSwitchLBRule")
		controller.delSwitchLBRuleQueue = workqueue.NewNamedRateLimitingQueue(custCrdRateLimiter, "delSwitchLBRule")
		controller.UpdateSwitchLBRuleQueue = workqueue.NewNamedRateLimitingQueue(custCrdRateLimiter, "updateSwitchLBRule")

		switchLBRuleInformer.Informer().AddEventHandler(cache.ResourceEventHandlerFuncs{
			AddFunc:    controller.enqueueAddSwitchLBRule,
			UpdateFunc: controller.enqueueUpdateSwitchLBRule,
			DeleteFunc: controller.enqueueDeleteSwitchLBRule,
		})
<<<<<<< HEAD

		vpcDnsInformer := kubeovnInformerFactory.Kubeovn().V1().VpcDnses()
		controller.vpcDnsLister = vpcDnsInformer.Lister()
		controller.vpcDnsSynced = vpcDnsInformer.Informer().HasSynced
		controller.addOrUpdateVpcDnsQueue = workqueue.NewNamedRateLimitingQueue(custCrdRateLimiter, "AddOrUpdateVpcDns")
		controller.delVpcDnsQueue = workqueue.NewNamedRateLimitingQueue(custCrdRateLimiter, "DeleteVpcDns")
		vpcDnsInformer.Informer().AddEventHandler(cache.ResourceEventHandlerFuncs{
			AddFunc:    controller.enqueueAddVpcDns,
			UpdateFunc: controller.enqueueUpdateVpcDns,
			DeleteFunc: controller.enqueueDeleteVpcDns,
		})
=======
>>>>>>> b3c32210
	}

	subnetInformer.Informer().AddEventHandler(cache.ResourceEventHandlerFuncs{
		AddFunc:    controller.enqueueAddSubnet,
		UpdateFunc: controller.enqueueUpdateSubnet,
		DeleteFunc: controller.enqueueDeleteSubnet,
	})

	ipInformer.Informer().AddEventHandler(cache.ResourceEventHandlerFuncs{
		AddFunc:    controller.enqueueAddOrDelIP,
		UpdateFunc: controller.enqueueUpdateIP,
		DeleteFunc: controller.enqueueAddOrDelIP,
	})

	vlanInformer.Informer().AddEventHandler(cache.ResourceEventHandlerFuncs{
		AddFunc:    controller.enqueueAddVlan,
		DeleteFunc: controller.enqueueDelVlan,
		UpdateFunc: controller.enqueueUpdateVlan,
	})

	providerNetworkInformer.Informer().AddEventHandler(cache.ResourceEventHandlerFuncs{
		UpdateFunc: controller.enqueueUpdateProviderNetwork,
	})

	if config.EnableNP {
		npInformer := informerFactory.Networking().V1().NetworkPolicies()
		controller.npsLister = npInformer.Lister()
		controller.npsSynced = npInformer.Informer().HasSynced
		controller.updateNpQueue = workqueue.NewNamedRateLimitingQueue(workqueue.DefaultControllerRateLimiter(), "UpdateNp")
		controller.deleteNpQueue = workqueue.NewNamedRateLimitingQueue(workqueue.DefaultControllerRateLimiter(), "DeleteNp")
		npInformer.Informer().AddEventHandler(cache.ResourceEventHandlerFuncs{
			AddFunc:    controller.enqueueAddNp,
			UpdateFunc: controller.enqueueUpdateNp,
			DeleteFunc: controller.enqueueDeleteNp,
		})
	}
	sgInformer.Informer().AddEventHandler(cache.ResourceEventHandlerFuncs{
		AddFunc:    controller.enqueueAddSg,
		DeleteFunc: controller.enqueueDeleteSg,
		UpdateFunc: controller.enqueueUpdateSg,
	})

	virtualIpInformer.Informer().AddEventHandler(cache.ResourceEventHandlerFuncs{
		AddFunc:    controller.enqueueAddVirtualIp,
		UpdateFunc: controller.enqueueUpdateVirtualIp,
		DeleteFunc: controller.enqueueDelVirtualIp,
	})

	iptablesEipInformer.Informer().AddEventHandler(cache.ResourceEventHandlerFuncs{
		AddFunc:    controller.enqueueAddIptablesEip,
		UpdateFunc: controller.enqueueUpdateIptablesEip,
		DeleteFunc: controller.enqueueDelIptablesEip,
	})

	iptablesFipInformer.Informer().AddEventHandler(cache.ResourceEventHandlerFuncs{
		AddFunc:    controller.enqueueAddIptablesFip,
		UpdateFunc: controller.enqueueUpdateIptablesFip,
		DeleteFunc: controller.enqueueDelIptablesFip,
	})

	iptablesDnatRuleInformer.Informer().AddEventHandler(cache.ResourceEventHandlerFuncs{
		AddFunc:    controller.enqueueAddIptablesDnatRule,
		UpdateFunc: controller.enqueueUpdateIptablesDnatRule,
		DeleteFunc: controller.enqueueDelIptablesDnatRule,
	})

	iptablesSnatRuleInformer.Informer().AddEventHandler(cache.ResourceEventHandlerFuncs{
		AddFunc:    controller.enqueueAddIptablesSnatRule,
		UpdateFunc: controller.enqueueUpdateIptablesSnatRule,
		DeleteFunc: controller.enqueueDelIptablesSnatRule,
	})

	return controller
}

// Run will set up the event handlers for types we are interested in, as well
// as syncing informer caches and starting workers. It will block until stopCh
// is closed, at which point it will shutdown the workqueue and wait for
// workers to finish processing their current work items.
func (c *Controller) Run(stopCh <-chan struct{}) {
	defer c.shutdown()
	klog.Info("Starting OVN controller")

	// wait for becoming a leader
	c.leaderElection()

	// Wait for the caches to be synced before starting workers
	c.informerFactory.Start(stopCh)
	c.cmInformerFactory.Start(stopCh)
	c.kubeovnInformerFactory.Start(stopCh)

	klog.Info("Waiting for informer caches to sync")
	cacheSyncs := []cache.InformerSynced{
		c.vpcNatGatewaySynced, c.vpcSynced, c.subnetSynced,
		c.ipSynced, c.virtualIpsSynced, c.iptablesEipSynced,
		c.iptablesFipSynced, c.iptablesDnatRuleSynced, c.iptablesSnatRuleSynced,
		c.vlanSynced, c.podsSynced, c.namespacesSynced, c.nodesSynced,
		c.serviceSynced, c.endpointsSynced, c.configMapsSynced,
	}
	if c.config.EnableNP {
		cacheSyncs = append(cacheSyncs, c.npsSynced)
	}

	if c.config.EnableLb {
<<<<<<< HEAD
		cacheSyncs = append(cacheSyncs, c.switchLBRuleSynced, c.vpcDnsSynced)
=======
		cacheSyncs = append(cacheSyncs, c.switchLBRuleSynced)
>>>>>>> b3c32210
	}

	if ok := cache.WaitForCacheSync(stopCh, cacheSyncs...); !ok {
		klog.Fatalf("failed to wait for caches to sync")
	}

	if err := c.ovnLegacyClient.SetLsDnatModDlDst(c.config.LsDnatModDlDst); err != nil {
		klog.Fatal(err)
	}
	if err := c.ovnLegacyClient.SetUseCtInvMatch(); err != nil {
		klog.Fatalf("failed to set NB_Global option use_ct_inv_match to false: %v", err)
	}

	if err := c.InitDefaultVpc(); err != nil {
		klog.Fatalf("failed to init default vpc: %v", err)
	}

	if err := c.InitOVN(); err != nil {
		klog.Fatalf("failed to init ovn resource: %v", err)
	}

	if err := c.InitIPAM(); err != nil {
		klog.Fatalf("failed to init ipam: %v", err)
	}

	if err := c.initNodeChassis(); err != nil {
		klog.Errorf("failed to init node chassis: %v", err)
	}

	if err := c.initNodeRoutes(); err != nil {
		klog.Fatalf("failed to initialize node routes: %v", err)
	}

	if err := c.initDenyAllSecurityGroup(); err != nil {
		klog.Fatalf("failed to init 'deny_all' security group: %v", err)
	}

	// remove resources in ovndb that not exist any more in kubernetes resources
	if err := c.gc(); err != nil {
		klog.Fatalf("gc failed: %v", err)
	}

	c.registerSubnetMetrics()
	if err := c.initSyncCrdIPs(); err != nil {
		klog.Errorf("failed to sync crd ips: %v", err)
	}
	if err := c.initSyncCrdSubnets(); err != nil {
		klog.Errorf("failed to sync crd subnets: %v", err)
	}
	if err := c.initSyncCrdVlans(); err != nil {
		klog.Errorf("failed to sync crd vlans: %v", err)
	}

	if c.config.EnableLb {
		if err := c.initVpcDnsConfig(); err != nil {
			klog.Errorf("failed to init vpc-dns: %v", err)
		}
	}

	// The static route for node gw can be deleted when gc static route, so add it after gc process
	dstIp := "0.0.0.0/0,::/0"
	if err := c.ovnLegacyClient.AddStaticRoute("", dstIp, c.config.NodeSwitchGateway, c.config.ClusterRouter, util.NormalRouteType); err != nil {
		klog.Errorf("failed to add static route for node gw: %v", err)
	}

	// start workers to do all the network operations
	c.startWorkers(stopCh)
	<-stopCh
	klog.Info("Shutting down workers")
}

func (c *Controller) shutdown() {
	utilruntime.HandleCrash()

	c.addPodQueue.ShutDown()
	c.deletePodQueue.ShutDown()
	c.updatePodQueue.ShutDown()
	c.updatePodSecurityQueue.ShutDown()

	c.addNamespaceQueue.ShutDown()

	c.addOrUpdateSubnetQueue.ShutDown()
	c.deleteSubnetQueue.ShutDown()
	c.deleteRouteQueue.ShutDown()
	c.updateSubnetStatusQueue.ShutDown()
	c.syncVirtualPortsQueue.ShutDown()

	c.addNodeQueue.ShutDown()
	c.updateNodeQueue.ShutDown()
	c.deleteNodeQueue.ShutDown()

	c.addServiceQueue.ShutDown()
	c.deleteServiceQueue.ShutDown()
	c.updateServiceQueue.ShutDown()
	c.updateEndpointQueue.ShutDown()

	c.addVlanQueue.ShutDown()
	c.delVlanQueue.ShutDown()
	c.updateVlanQueue.ShutDown()

	c.updateProviderNetworkQueue.ShutDown()

	c.addOrUpdateVpcQueue.ShutDown()
	c.updateVpcStatusQueue.ShutDown()
	c.delVpcQueue.ShutDown()

	c.addOrUpdateVpcNatGatewayQueue.ShutDown()
	c.initVpcNatGatewayQueue.ShutDown()
	c.delVpcNatGatewayQueue.ShutDown()
	c.updateVpcEipQueue.ShutDown()
	c.updateVpcFloatingIpQueue.ShutDown()
	c.updateVpcDnatQueue.ShutDown()
	c.updateVpcSnatQueue.ShutDown()
	c.updateVpcSubnetQueue.ShutDown()

	if c.config.EnableLb {
		c.addSwitchLBRuleQueue.ShutDown()
		c.delSwitchLBRuleQueue.ShutDown()
		c.UpdateSwitchLBRuleQueue.ShutDown()
<<<<<<< HEAD

		c.addOrUpdateVpcDnsQueue.ShutDown()
		c.delVpcDnsQueue.ShutDown()
=======
>>>>>>> b3c32210
	}

	c.addVirtualIpQueue.ShutDown()
	c.updateVirtualIpQueue.ShutDown()
	c.delVirtualIpQueue.ShutDown()

	c.addIptablesEipQueue.ShutDown()
	c.updateIptablesEipQueue.ShutDown()
	c.resetIptablesEipQueue.ShutDown()
	c.delIptablesEipQueue.ShutDown()

	c.addIptablesFipQueue.ShutDown()
	c.updateIptablesFipQueue.ShutDown()
	c.delIptablesFipQueue.ShutDown()

	c.addIptablesDnatRuleQueue.ShutDown()
	c.updateIptablesDnatRuleQueue.ShutDown()
	c.delIptablesDnatRuleQueue.ShutDown()

	c.addIptablesSnatRuleQueue.ShutDown()
	c.updateIptablesSnatRuleQueue.ShutDown()
	c.delIptablesSnatRuleQueue.ShutDown()

	if c.config.EnableNP {
		c.updateNpQueue.ShutDown()
		c.deleteNpQueue.ShutDown()
	}
	c.addOrUpdateSgQueue.ShutDown()
	c.delSgQueue.ShutDown()
	c.syncSgPortsQueue.ShutDown()
}

func (c *Controller) startWorkers(stopCh <-chan struct{}) {
	klog.Info("Starting workers")

	go wait.Until(c.runAddVpcWorker, time.Second, stopCh)

	go wait.Until(c.runAddOrUpdateVpcNatGwWorker, time.Second, stopCh)
	go wait.Until(c.runInitVpcNatGwWorker, time.Second, stopCh)
	go wait.Until(c.runDelVpcNatGwWorker, time.Second, stopCh)
	go wait.Until(c.runUpdateVpcFloatingIpWorker, time.Second, stopCh)
	go wait.Until(c.runUpdateVpcEipWorker, time.Second, stopCh)
	go wait.Until(c.runUpdateVpcDnatWorker, time.Second, stopCh)
	go wait.Until(c.runUpdateVpcSnatWorker, time.Second, stopCh)
	go wait.Until(c.runUpdateVpcSubnetWorker, time.Second, stopCh)

	// add default/join subnet and wait them ready
	go wait.Until(c.runAddSubnetWorker, time.Second, stopCh)
	go wait.Until(c.runAddVlanWorker, time.Second, stopCh)
	go wait.Until(c.runAddNamespaceWorker, time.Second, stopCh)
	for {
		klog.Infof("wait for %s and %s ready", c.config.DefaultLogicalSwitch, c.config.NodeSwitch)
		time.Sleep(3 * time.Second)
		lss, err := c.ovnLegacyClient.ListLogicalSwitch(c.config.EnableExternalVpc)
		if err != nil {
			klog.Fatalf("failed to list logical switch: %v", err)
		}

		if util.IsStringIn(c.config.DefaultLogicalSwitch, lss) && util.IsStringIn(c.config.NodeSwitch, lss) && c.addNamespaceQueue.Len() == 0 {
			break
		}
	}

	go wait.Until(c.runAddSgWorker, time.Second, stopCh)
	go wait.Until(c.runDelSgWorker, time.Second, stopCh)
	go wait.Until(c.runSyncSgPortsWorker, time.Second, stopCh)

	// run node worker before handle any pods
	for i := 0; i < c.config.WorkerNum; i++ {
		go wait.Until(c.runAddNodeWorker, time.Second, stopCh)
		go wait.Until(c.runUpdateNodeWorker, time.Second, stopCh)
		go wait.Until(c.runDeleteNodeWorker, time.Second, stopCh)
	}
	for {
		ready := true
		time.Sleep(3 * time.Second)
		nodes, err := c.nodesLister.List(labels.Everything())
		if err != nil {
			klog.Fatalf("failed to list nodes: %v", err)
		}
		for _, node := range nodes {
			if node.Annotations[util.AllocatedAnnotation] != "true" {
				klog.Infof("wait node %s annotation ready", node.Name)
				ready = false
				break
			}
		}
		if ready {
			break
		}
	}

	go wait.Until(c.runDelVpcWorker, time.Second, stopCh)
	go wait.Until(c.runUpdateVpcStatusWorker, time.Second, stopCh)
	go wait.Until(c.runUpdateProviderNetworkWorker, time.Second, stopCh)

	if c.config.EnableLb {
		go wait.Until(c.runAddServiceWorker, time.Second, stopCh)
		// run in a single worker to avoid delete the last vip, which will lead ovn to delete the loadbalancer
		go wait.Until(c.runDeleteServiceWorker, time.Second, stopCh)

		go wait.Until(c.runAddSwitchLBRuleWorker, time.Second, stopCh)
		go wait.Until(c.runDelSwitchLBRuleWorker, time.Second, stopCh)
		go wait.Until(c.runUpdateSwitchLBRuleWorker, time.Second, stopCh)
<<<<<<< HEAD

		go wait.Until(c.runAddOrUpdateVpcDnsWorker, time.Second, stopCh)
		go wait.Until(c.runDelVpcDnsWorker, time.Second, stopCh)
=======
>>>>>>> b3c32210
	}

	for i := 0; i < c.config.WorkerNum; i++ {
		go wait.Until(c.runAddPodWorker, time.Second, stopCh)
		go wait.Until(c.runDeletePodWorker, time.Second, stopCh)
		go wait.Until(c.runUpdatePodWorker, time.Second, stopCh)
		go wait.Until(c.runUpdatePodSecurityWorker, time.Second, stopCh)

		go wait.Until(c.runDeleteSubnetWorker, time.Second, stopCh)
		go wait.Until(c.runDeleteRouteWorker, time.Second, stopCh)
		go wait.Until(c.runUpdateSubnetStatusWorker, time.Second, stopCh)
		go wait.Until(c.runSyncVirtualPortsWorker, time.Second, stopCh)

		if c.config.EnableLb {
			go wait.Until(c.runUpdateServiceWorker, time.Second, stopCh)
			go wait.Until(c.runUpdateEndpointWorker, time.Second, stopCh)
		}

		if c.config.EnableNP {
			go wait.Until(c.runUpdateNpWorker, time.Second, stopCh)
			go wait.Until(c.runDeleteNpWorker, time.Second, stopCh)
		}

		go wait.Until(c.runDelVlanWorker, time.Second, stopCh)
		go wait.Until(c.runUpdateVlanWorker, time.Second, stopCh)
	}

	go wait.Until(func() {
		c.resyncInterConnection()
	}, time.Second, stopCh)

	go wait.Until(func() {
		c.SynRouteToPolicy()
	}, 5*time.Second, stopCh)

	go wait.Until(func() {
		c.resyncExternalGateway()
	}, time.Second, stopCh)

	go wait.Until(func() {
		c.resyncVpcNatGwConfig()
	}, time.Second, stopCh)

	if c.config.EnableLb {
		go wait.Until(func() {
			c.resyncVpcDnsConfig()
		}, 5*time.Second, stopCh)
	}

	go wait.Until(func() {
		if err := c.markAndCleanLSP(); err != nil {
			klog.Errorf("gc lsp error: %v", err)
		}
	}, time.Duration(c.config.GCInterval)*time.Second, stopCh)

	go wait.Until(func() {
		if err := c.inspectPod(); err != nil {
			klog.Errorf("inspection error: %v", err)
		}
	}, time.Duration(c.config.InspectInterval)*time.Second, stopCh)

	if c.config.EnableExternalVpc {
		go wait.Until(func() {
			c.syncExternalVpc()
		}, 5*time.Second, stopCh)
	}

	go wait.Until(c.resyncProviderNetworkStatus, 30*time.Second, stopCh)
	go wait.Until(c.resyncSubnetMetrics, 30*time.Second, stopCh)
	go wait.Until(c.CheckGatewayReady, 5*time.Second, stopCh)

	if c.config.EnableNP {
		go wait.Until(c.CheckNodePortGroup, time.Duration(c.config.NodePgProbeTime)*time.Minute, stopCh)
	}

	go wait.Until(c.syncVmLiveMigrationPort, 15*time.Second, stopCh)

	go wait.Until(c.runAddVirtualIpWorker, time.Second, stopCh)
	go wait.Until(c.runUpdateVirtualIpWorker, time.Second, stopCh)
	go wait.Until(c.runDelVirtualIpWorker, time.Second, stopCh)

	go wait.Until(c.runAddIptablesEipWorker, time.Second, stopCh)
	go wait.Until(c.runUpdateIptablesEipWorker, time.Second, stopCh)
	go wait.Until(c.runResetIptablesEipWorker, time.Second, stopCh)
	go wait.Until(c.runDelIptablesEipWorker, time.Second, stopCh)

	go wait.Until(c.runAddIptablesFipWorker, time.Second, stopCh)
	go wait.Until(c.runUpdateIptablesFipWorker, time.Second, stopCh)
	go wait.Until(c.runDelIptablesFipWorker, time.Second, stopCh)

	go wait.Until(c.runAddIptablesDnatRuleWorker, time.Second, stopCh)
	go wait.Until(c.runUpdateIptablesDnatRuleWorker, time.Second, stopCh)
	go wait.Until(c.runDelIptablesDnatRuleWorker, time.Second, stopCh)

	go wait.Until(c.runAddIptablesSnatRuleWorker, time.Second, stopCh)
	go wait.Until(c.runUpdateIptablesSnatRuleWorker, time.Second, stopCh)
	go wait.Until(c.runDelIptablesSnatRuleWorker, time.Second, stopCh)
}<|MERGE_RESOLUTION|>--- conflicted
+++ resolved
@@ -76,14 +76,11 @@
 	UpdateSwitchLBRuleQueue workqueue.RateLimitingInterface
 	delSwitchLBRuleQueue    workqueue.RateLimitingInterface
 
-<<<<<<< HEAD
 	vpcDnsLister           kubeovnlister.VpcDnsLister
 	vpcDnsSynced           cache.InformerSynced
 	addOrUpdateVpcDnsQueue workqueue.RateLimitingInterface
 	delVpcDnsQueue         workqueue.RateLimitingInterface
 
-=======
->>>>>>> b3c32210
 	subnetsLister           kubeovnlister.SubnetLister
 	subnetSynced            cache.InformerSynced
 	addOrUpdateSubnetQueue  workqueue.RateLimitingInterface
@@ -406,7 +403,6 @@
 			UpdateFunc: controller.enqueueUpdateSwitchLBRule,
 			DeleteFunc: controller.enqueueDeleteSwitchLBRule,
 		})
-<<<<<<< HEAD
 
 		vpcDnsInformer := kubeovnInformerFactory.Kubeovn().V1().VpcDnses()
 		controller.vpcDnsLister = vpcDnsInformer.Lister()
@@ -418,8 +414,6 @@
 			UpdateFunc: controller.enqueueUpdateVpcDns,
 			DeleteFunc: controller.enqueueDeleteVpcDns,
 		})
-=======
->>>>>>> b3c32210
 	}
 
 	subnetInformer.Informer().AddEventHandler(cache.ResourceEventHandlerFuncs{
@@ -524,11 +518,7 @@
 	}
 
 	if c.config.EnableLb {
-<<<<<<< HEAD
 		cacheSyncs = append(cacheSyncs, c.switchLBRuleSynced, c.vpcDnsSynced)
-=======
-		cacheSyncs = append(cacheSyncs, c.switchLBRuleSynced)
->>>>>>> b3c32210
 	}
 
 	if ok := cache.WaitForCacheSync(stopCh, cacheSyncs...); !ok {
@@ -648,12 +638,9 @@
 		c.addSwitchLBRuleQueue.ShutDown()
 		c.delSwitchLBRuleQueue.ShutDown()
 		c.UpdateSwitchLBRuleQueue.ShutDown()
-<<<<<<< HEAD
 
 		c.addOrUpdateVpcDnsQueue.ShutDown()
 		c.delVpcDnsQueue.ShutDown()
-=======
->>>>>>> b3c32210
 	}
 
 	c.addVirtualIpQueue.ShutDown()
@@ -758,12 +745,9 @@
 		go wait.Until(c.runAddSwitchLBRuleWorker, time.Second, stopCh)
 		go wait.Until(c.runDelSwitchLBRuleWorker, time.Second, stopCh)
 		go wait.Until(c.runUpdateSwitchLBRuleWorker, time.Second, stopCh)
-<<<<<<< HEAD
 
 		go wait.Until(c.runAddOrUpdateVpcDnsWorker, time.Second, stopCh)
 		go wait.Until(c.runDelVpcDnsWorker, time.Second, stopCh)
-=======
->>>>>>> b3c32210
 	}
 
 	for i := 0; i < c.config.WorkerNum; i++ {
