--- conflicted
+++ resolved
@@ -770,13 +770,9 @@
 // is closed, at which point it will shutdown the workqueue and wait for
 // workers to finish processing their current work items.
 func (c *Controller) Run(ctx context.Context) {
-<<<<<<< HEAD
-	if err := c.ovnNbClient.SetLsDnatModDlDst(c.config.LsDnatModDlDst); err != nil {
-=======
 	// The init process can only be placed here if the init process do really affect the normal process of controller, such as Nodes/Pods/Subnets...
 	// Otherwise, the init process should be placed after all workers have already started working
-	if err := c.ovnClient.SetLsDnatModDlDst(c.config.LsDnatModDlDst); err != nil {
->>>>>>> 294e5f99
+	if err := c.ovnNbClient.SetLsDnatModDlDst(c.config.LsDnatModDlDst); err != nil {
 		util.LogFatalAndExit(err, "failed to set NB_Global option ls_dnat_mod_dl_dst")
 	}
 
