package controller

import (
	"context"
	"fmt"
	"strings"

	"github.com/ovn-org/libovsdb/ovsdb"
	"github.com/scylladb/go-set/strset"
	corev1 "k8s.io/api/core/v1"
	k8serrors "k8s.io/apimachinery/pkg/api/errors"
	metav1 "k8s.io/apimachinery/pkg/apis/meta/v1"
	"k8s.io/apimachinery/pkg/labels"
	"k8s.io/apimachinery/pkg/types"
	"k8s.io/klog/v2"

	kubeovnv1 "github.com/kubeovn/kube-ovn/pkg/apis/kubeovn/v1"
	"github.com/kubeovn/kube-ovn/pkg/ovs"
	"github.com/kubeovn/kube-ovn/pkg/ovsdb/ovnnb"
	"github.com/kubeovn/kube-ovn/pkg/util"
)

var lastNoPodLSP = strset.New()

func (c *Controller) gc() error {
	gcFunctions := []func() error{
		c.gcNode,
		c.gcChassis,
		c.gcLogicalSwitch,
		c.gcCustomLogicalRouter,
		// The lsp gc is processed periodically by markAndCleanLSP, will not gc lsp when init
		c.gcLoadBalancer,
		c.gcPortGroup,
		c.gcStaticRoute,
		c.gcVpcNatGateway,
		c.gcLogicalRouterPort,
		c.gcVip,
		c.gcLbSvcPods,
		c.gcVPCDNS,
	}
	for _, gcFunc := range gcFunctions {
		if err := gcFunc(); err != nil {
			return err
		}
	}
	return nil
}

func (c *Controller) gcLogicalRouterPort() error {
	klog.Infof("start to gc logical router port")
	vpcs, err := c.vpcsLister.List(labels.Everything())
	if err != nil {
		klog.Errorf("failed to list vpc, %v", err)
		return err
	}

	exceptPeerPorts := strset.New()
	for _, vpc := range vpcs {
		for _, peer := range vpc.Status.VpcPeerings {
			exceptPeerPorts.Add(fmt.Sprintf("%s-%s", vpc.Name, peer))
		}
	}

	if err = c.OVNNbClient.DeleteLogicalRouterPorts(nil, logicalRouterPortFilter(exceptPeerPorts)); err != nil {
		klog.Errorf("delete non-existent peer logical router port: %v", err)
		return err
	}
	return nil
}

func (c *Controller) gcVpcNatGateway() error {
	klog.Infof("start to gc vpc nat gateway")
	gws, err := c.vpcNatGatewayLister.List(labels.Everything())
	if err != nil {
		klog.Errorf("failed to list vpc nat gateway, %v", err)
		return err
	}

	var gwStsNames []string
	for _, gw := range gws {
		_, err = c.vpcsLister.Get(gw.Spec.Vpc)
		if err != nil {
			if !k8serrors.IsNotFound(err) {
				klog.Errorf("failed to get vpc, %v", err)
				return err
			}
			if err = c.config.KubeOvnClient.KubeovnV1().VpcNatGateways().Delete(context.Background(), gw.Name, metav1.DeleteOptions{}); err != nil {
				klog.Errorf("failed to delete vpc nat gateway, %v", err)
				return err
			}
		}
		gwStsNames = append(gwStsNames, util.GenNatGwStsName(gw.Name))
	}

	sel, _ := metav1.LabelSelectorAsSelector(&metav1.LabelSelector{MatchLabels: map[string]string{util.VpcNatGatewayLabel: "true"}})
	stss, err := c.config.KubeClient.AppsV1().StatefulSets(c.config.PodNamespace).List(context.Background(), metav1.ListOptions{
		LabelSelector: sel.String(),
	})
	if err != nil {
		klog.Errorf("failed to list vpc nat gateway statefulset, %v", err)
		return err
	}
	for _, sts := range stss.Items {
		if !util.ContainsString(gwStsNames, sts.Name) {
			err = c.config.KubeClient.AppsV1().StatefulSets(c.config.PodNamespace).Delete(context.Background(), sts.Name, metav1.DeleteOptions{})
			if err != nil {
				klog.Errorf("failed to delete vpc nat gateway statefulset, %v", err)
				return err
			}
		}
	}
	return nil
}

func (c *Controller) gcLogicalSwitch() error {
	klog.Infof("start to gc logical switch")
	subnets, err := c.subnetsLister.List(labels.Everything())
	if err != nil {
		klog.Errorf("failed to list subnet, %v", err)
		return err
	}
	subnetNames := strset.NewWithSize(len(subnets))
	subnetMap := make(map[string]*kubeovnv1.Subnet, len(subnets))
	for _, s := range subnets {
		subnetMap[s.Name] = s
		subnetNames.Add(s.Name)
	}

	lss, err := c.OVNNbClient.ListLogicalSwitch(c.config.EnableExternalVpc, nil)
	if err != nil {
		klog.Errorf("list logical switch: %v", err)
		return err
	}

	klog.Infof("ls in ovn %v", lss)
	klog.Infof("subnet in kubernetes %v", subnetNames)
	for _, ls := range lss {
		if ls.Name == util.InterconnectionSwitch ||
			ls.Name == util.ExternalGatewaySwitch ||
			ls.Name == c.config.ExternalGatewaySwitch {
			continue
		}
		if s := subnetMap[ls.Name]; s != nil && isOvnSubnet(s) {
			continue
		}

		klog.Infof("gc subnet %s", ls)
		if err := c.handleDeleteLogicalSwitch(ls.Name); err != nil {
			klog.Errorf("failed to gc subnet %s, %v", ls, err)
			return err
		}
	}

	klog.Infof("start to gc dhcp options")
	dhcpOptions, err := c.OVNNbClient.ListDHCPOptions(c.config.EnableExternalVpc, nil)
	if err != nil {
		klog.Errorf("failed to list dhcp options, %v", err)
		return err
	}
	uuidToDeleteList := []string{}
	for _, item := range dhcpOptions {
		if len(item.ExternalIDs) == 0 || !subnetNames.Has(item.ExternalIDs["ls"]) {
			uuidToDeleteList = append(uuidToDeleteList, item.UUID)
		}
	}
	klog.Infof("gc dhcp options %v", uuidToDeleteList)
	if len(uuidToDeleteList) > 0 {
		if err = c.OVNNbClient.DeleteDHCPOptionsByUUIDs(uuidToDeleteList...); err != nil {
			klog.Errorf("failed to delete dhcp options by uuids, %v", err)
			return err
		}
	}
	return nil
}

func (c *Controller) gcCustomLogicalRouter() error {
	klog.Infof("start to gc logical router")
	vpcs, err := c.vpcsLister.List(labels.Everything())
	if err != nil {
		klog.Errorf("failed to list vpc, %v", err)
		return err
	}
	vpcNames := make([]string, 0, len(vpcs))
	for _, s := range vpcs {
		vpcNames = append(vpcNames, s.Name)
	}

	lrs, err := c.OVNNbClient.ListLogicalRouter(c.config.EnableExternalVpc, nil)
	if err != nil {
		klog.Errorf("failed to list logical router, %v", err)
		return err
	}

	klog.Infof("lr in ovn %v", lrs)
	klog.Infof("vpc in kubernetes %v", vpcNames)

	for _, lr := range lrs {
		if lr.Name == c.config.ClusterRouter {
			continue
		}
		if !util.IsStringIn(lr.Name, vpcNames) {
			klog.Infof("gc router %s", lr)
			if err := c.deleteVpcRouter(lr.Name); err != nil {
				klog.Errorf("failed to delete router %s, %v", lr, err)
				return err
			}
		}
	}
	return nil
}

func (c *Controller) gcNode() error {
	klog.Infof("start to gc nodes")
	nodes, err := c.nodesLister.List(labels.Everything())
	if err != nil {
		klog.Errorf("failed to list node, %v", err)
		return err
	}
	nodeNames := make([]string, 0, len(nodes))
	for _, no := range nodes {
		nodeNames = append(nodeNames, no.Name)
	}
	ips, err := c.ipsLister.List(labels.Everything())
	if err != nil {
		klog.Errorf("failed to list ip, %v", err)
		return err
	}
	ipNodeNames := make([]string, 0, len(ips))
	for _, ip := range ips {
		if !strings.Contains(ip.Name, ".") {
			ipNodeNames = append(ipNodeNames, strings.TrimPrefix(ip.Name, "node-"))
		}
	}
	for _, no := range ipNodeNames {
		if !util.IsStringIn(no, nodeNames) {
			klog.Infof("gc node %s", no)
			if err := c.handleDeleteNode(no); err != nil {
				klog.Errorf("failed to gc node %s, %v", no, err)
				return err
			}
		}
	}
	return nil
}

func (c *Controller) gcVip() error {
	klog.Infof("start to gc vips")
	selector, err := util.LabelSelectorNotEmpty(util.IPReservedLabel)
	if err != nil {
		klog.Errorf("failed to generate selector for label %s: %v", util.IPReservedLabel, err)
		return err
	}
	vips, err := c.virtualIpsLister.List(selector)
	if err != nil {
		klog.Errorf("failed to list VIPs: %v", err)
		return err
	}
	for _, vip := range vips {
		portName := vip.Labels[util.IPReservedLabel]
		portNameSplits := strings.Split(portName, ".")
		if len(portNameSplits) >= 2 {
			podName := portNameSplits[0]
			namespace := portNameSplits[1]
			_, err := c.podsLister.Pods(namespace).Get(podName)
			if err != nil {
				if k8serrors.IsNotFound(err) {
					if err = c.releaseVip(vip.Name); err != nil {
						klog.Errorf("failed to clean label from vip %s, %v", vip.Name, err)
						return err
					}
					return nil
				}
				return err
			}
		}
	}
	return nil
}

func (c *Controller) markAndCleanLSP() error {
	klog.V(4).Infof("start to gc logical switch ports")
	pods, err := c.podsLister.List(labels.Everything())
	if err != nil {
		klog.Errorf("failed to list ip, %v", err)
		return err
	}
	nodes, err := c.nodesLister.List(labels.Everything())
	if err != nil {
		klog.Errorf("failed to list node, %v", err)
		return err
	}
	ipMap := strset.NewWithSize(len(pods) + len(nodes))
	for _, pod := range pods {
		if isStsPod, sts := isStatefulSetPod(pod); isStsPod {
			if isStatefulSetPodToDel(c.config.KubeClient, pod, sts) {
				continue
			}
		} else if !isPodAlive(pod) {
			continue
		}
		podName := c.getNameByPod(pod)

		for k, v := range pod.Annotations {
			if !strings.Contains(k, util.AllocatedAnnotationSuffix) || v != "true" {
				continue
			}
			providerName := strings.ReplaceAll(k, util.AllocatedAnnotationSuffix, "")
			isProviderOvn, err := c.isOVNProvided(providerName, pod)
			if err != nil {
				klog.Errorf("determine if provider is ovn failed %v", err)
			}
			if !isProviderOvn {
				continue
			}
			ipMap.Add(ovs.PodNameToPortName(podName, pod.Namespace, providerName))
		}
	}
	for _, node := range nodes {
		if node.Annotations[util.AllocatedAnnotation] == "true" {
			ipMap.Add(fmt.Sprintf("node-%s", node.Name))
		}

		if _, err := c.ovnEipsLister.Get(node.Name); err == nil {
			// node external gw lsp is managed by ovn eip cr, skip gc its lsp
			ipMap.Add(node.Name)
		}
	}

	// The lsp for vm pod should not be deleted if vm still exists
	ipMap.Add(c.getVMLsps()...)

	lsps, err := c.OVNNbClient.ListNormalLogicalSwitchPorts(c.config.EnableExternalVpc, nil)
	if err != nil {
		klog.Errorf("failed to list logical switch port, %v", err)
		return err
	}

	noPodLSP := strset.New()
	lspMap := strset.NewWithSize(len(lsps))
	for _, lsp := range lsps {
		lspMap.Add(lsp.Name)
		if ipMap.Has(lsp.Name) {
			continue
		}

		if lsp.Options != nil && lsp.Options["arp_proxy"] == "true" {
			// arp_proxy lsp is a type of vip crd which should not gc
			continue
		}
		if !lastNoPodLSP.Has(lsp.Name) {
			noPodLSP.Add(lsp.Name)
			continue
		}

		klog.Infof("gc logical switch port %s", lsp.Name)
		if err := c.OVNNbClient.DeleteLogicalSwitchPort(lsp.Name); err != nil {
			klog.Errorf("failed to delete lsp %s: %v", lsp.Name, err)
			return err
		}

		if err := c.config.KubeOvnClient.KubeovnV1().IPs().Delete(context.Background(), lsp.Name, metav1.DeleteOptions{}); err != nil {
			if !k8serrors.IsNotFound(err) {
				klog.Errorf("failed to delete ip %s, %v", lsp.Name, err)
				return err
			}
		}

		if key := lsp.ExternalIDs["pod"]; key != "" {
			c.ipam.ReleaseAddressByPod(key)
		}
	}
	lastNoPodLSP = noPodLSP

	ipMap.Each(func(ipName string) bool {
		if !lspMap.Has(ipName) {
			klog.Errorf("lsp lost for pod %s, please delete the pod and retry", ipName)
		}
		return true
	})

	return nil
}

func (c *Controller) gcLoadBalancer() error {
	klog.Infof("start to gc load balancers")
	if !c.config.EnableLb {
		// remove lb from logical switch
		vpcs, err := c.vpcsLister.List(labels.Everything())
		if err != nil {
			klog.Error(err)
			return err
		}
		for _, cachedVpc := range vpcs {
			vpc := cachedVpc.DeepCopy()
			for _, subnetName := range vpc.Status.Subnets {
				subnet, err := c.subnetsLister.Get(subnetName)
				if err != nil {
					if k8serrors.IsNotFound(err) {
						continue
					}
					klog.Error(err)
					return err
				}
				if !isOvnSubnet(subnet) {
					continue
				}
				lbs := []string{vpc.Status.TCPLoadBalancer, vpc.Status.TCPSessionLoadBalancer, vpc.Status.UDPLoadBalancer, vpc.Status.UDPSessionLoadBalancer, vpc.Status.SctpLoadBalancer, vpc.Status.SctpSessionLoadBalancer}
				if err := c.OVNNbClient.LogicalSwitchUpdateLoadBalancers(subnetName, ovsdb.MutateOperationDelete, lbs...); err != nil {
					return err
				}
			}

			vpc.Status.TCPLoadBalancer = ""
			vpc.Status.TCPSessionLoadBalancer = ""
			vpc.Status.UDPLoadBalancer = ""
			vpc.Status.UDPSessionLoadBalancer = ""
			vpc.Status.SctpLoadBalancer = ""
			vpc.Status.SctpSessionLoadBalancer = ""
			bytes, err := vpc.Status.Bytes()
			if err != nil {
				klog.Error(err)
				return err
			}
			_, err = c.config.KubeOvnClient.KubeovnV1().Vpcs().Patch(context.Background(), vpc.Name, types.MergePatchType, bytes, metav1.PatchOptions{}, "status")
			if err != nil {
				klog.Error(err)
				return err
			}
		}

		// lbs will remove from logical switch automatically when delete lbs
		if err = c.OVNNbClient.DeleteLoadBalancers(nil); err != nil {
			klog.Errorf("delete all load balancers: %v", err)
			return err
		}
		return nil
	}

	svcs, err := c.servicesLister.List(labels.Everything())
	if err != nil {
		klog.Errorf("failed to list svc, %v", err)
		return err
	}

	var (
		tcpVips         = strset.NewWithSize(len(svcs) * 2)
		udpVips         = strset.NewWithSize(len(svcs) * 2)
		sctpVips        = strset.NewWithSize(len(svcs) * 2)
		tcpSessionVips  = strset.NewWithSize(len(svcs) * 2)
		udpSessionVips  = strset.NewWithSize(len(svcs) * 2)
		sctpSessionVips = strset.NewWithSize(len(svcs) * 2)
	)

	for _, svc := range svcs {
		ips := util.ServiceClusterIPs(*svc)
		if v, ok := svc.Annotations[util.SwitchLBRuleVipsAnnotation]; ok {
			ips = strings.Split(v, ",")
		}

		for _, ip := range ips {
			for _, port := range svc.Spec.Ports {
				vip := util.JoinHostPort(ip, port.Port)
				switch port.Protocol {
				case corev1.ProtocolTCP:
					if svc.Spec.SessionAffinity == corev1.ServiceAffinityClientIP {
						tcpSessionVips.Add(vip)
					} else {
						tcpVips.Add(vip)
					}
				case corev1.ProtocolUDP:
					if svc.Spec.SessionAffinity == corev1.ServiceAffinityClientIP {
						udpSessionVips.Add(vip)
					} else {
						udpVips.Add(vip)
					}
				case corev1.ProtocolSCTP:
					if svc.Spec.SessionAffinity == corev1.ServiceAffinityClientIP {
						sctpSessionVips.Add(vip)
					} else {
						sctpVips.Add(vip)
					}
				}
			}
		}
	}

	vpcs, err := c.vpcsLister.List(labels.Everything())
	if err != nil {
		klog.Errorf("failed to list vpc, %v", err)
		return err
	}

	var (
		vpcLbs            []string
		ignoreHealthCheck = true
	)

	for _, vpc := range vpcs {
		tcpLb, udpLb, sctpLb := vpc.Status.TCPLoadBalancer, vpc.Status.UDPLoadBalancer, vpc.Status.SctpLoadBalancer
		tcpSessLb, udpSessLb, sctpSessLb := vpc.Status.TCPSessionLoadBalancer, vpc.Status.UDPSessionLoadBalancer, vpc.Status.SctpSessionLoadBalancer
		vpcLbs = append(vpcLbs, tcpLb, udpLb, sctpLb, tcpSessLb, udpSessLb, sctpSessLb)

		removeVIP := func(lbName string, svcVips *strset.Set) error {
			if lbName == "" {
				return nil
			}

			lb, err := c.OVNNbClient.GetLoadBalancer(lbName, true)
			if err != nil {
				klog.Errorf("get LB %s: %v", lbName, err)
				return err
			}
			if lb == nil {
				klog.Infof("load balancer %q not found", lbName)
				return nil
			}

			for vip := range lb.Vips {
				if !svcVips.Has(vip) {
<<<<<<< HEAD
					if err = c.ovnNbClient.LoadBalancerDeleteVip(lbName, vip, ignoreHealthCheck); err != nil {
=======
					if err = c.OVNNbClient.LoadBalancerDeleteVip(lbName, vip); err != nil {
>>>>>>> 8a0ec964
						klog.Errorf("failed to delete vip %s from LB %s: %v", vip, lbName, err)
						return err
					}
				}
			}
			return nil
		}

		if err = removeVIP(tcpLb, tcpVips); err != nil {
			return err
		}
		if err = removeVIP(tcpSessLb, tcpSessionVips); err != nil {
			return err
		}
		if err = removeVIP(udpLb, udpVips); err != nil {
			return err
		}
		if err = removeVIP(udpSessLb, udpSessionVips); err != nil {
			return err
		}
		if err = removeVIP(sctpLb, sctpVips); err != nil {
			return err
		}
		if err = removeVIP(sctpSessLb, sctpSessionVips); err != nil {
			return err
		}
	}

	// delete lbs
	if err = c.OVNNbClient.DeleteLoadBalancers(func(lb *ovnnb.LoadBalancer) bool {
		return !util.ContainsString(vpcLbs, lb.Name)
	}); err != nil {
		klog.Errorf("delete load balancers: %v", err)
		return err
	}

	return nil
}

func (c *Controller) gcPortGroup() error {
	klog.Infof("start to gc network policy")

	npNames := strset.New()

	if c.config.EnableNP {
		nps, err := c.npsLister.List(labels.Everything())
		if err != nil {
			klog.Errorf("failed to list network policy, %v", err)
			return err
		}

		for _, np := range nps {
			npNames.Add(fmt.Sprintf("%s/%s", np.Namespace, np.Name))
		}

		// append node port group to npNames to avoid gc node port group
		nodes, err := c.nodesLister.List(labels.Everything())
		if err != nil {
			klog.Errorf("failed to list nodes, %v", err)
			return err
		}

		for _, node := range nodes {
			npNames.Add(fmt.Sprintf("%s/%s", "node", node.Name))
		}

		// append overlay subnets port group to npNames to avoid gc distributed subnets port group
		subnets, err := c.subnetsLister.List(labels.Everything())
		if err != nil {
			klog.Errorf("failed to list subnets %v", err)
			return err
		}
		for _, subnet := range subnets {
			if subnet.Spec.Vpc != c.config.ClusterRouter || (subnet.Spec.Vlan != "" && !subnet.Spec.LogicalGateway) || subnet.Name == c.config.NodeSwitch || subnet.Spec.GatewayType != kubeovnv1.GWDistributedType {
				continue
			}

			for _, node := range nodes {
				npNames.Add(fmt.Sprintf("%s/%s", subnet.Name, node.Name))
			}
		}

		// list all np port groups which externalIDs[np]!=""
		pgs, err := c.OVNNbClient.ListPortGroups(map[string]string{networkPolicyKey: ""})
		if err != nil {
			klog.Errorf("list np port group: %v", err)
			return err
		}

		for _, pg := range pgs {
			np := strings.Split(pg.ExternalIDs[networkPolicyKey], "/")
			if len(np) != 2 {
				// not np port group
				continue
			}
			if !npNames.Has(pg.ExternalIDs[networkPolicyKey]) {
				klog.Infof("gc port group '%s' network policy '%s'", pg.Name, pg.ExternalIDs[networkPolicyKey])
				c.deleteNpQueue.Add(pg.ExternalIDs[networkPolicyKey])
			}
		}
	}

	return nil
}

func (c *Controller) gcStaticRoute() error {
	klog.Infof("start to gc static routes")
	routes, err := c.OVNNbClient.ListLogicalRouterStaticRoutes(c.config.ClusterRouter, nil, nil, "", nil)
	if err != nil {
		klog.Errorf("failed to list static route %v", err)
		return err
	}
	defaultVpc, err := c.vpcsLister.Get(c.config.ClusterRouter)
	if err != nil {
		klog.Errorf("failed to get default vpc, %v", err)
		return err
	}
	var keepStaticRoute bool
	for _, route := range routes {
		keepStaticRoute = false
		for _, item := range defaultVpc.Spec.StaticRoutes {
			if route.IPPrefix == item.CIDR && route.Nexthop == item.NextHopIP && route.RouteTable == item.RouteTable {
				keepStaticRoute = true
				break
			}
		}
		if keepStaticRoute {
			continue
		}
		if route.IPPrefix != "0.0.0.0/0" && route.IPPrefix != "::/0" && c.ipam.ContainAddress(route.IPPrefix) {
			exist, err := c.OVNNbClient.NatExists(c.config.ClusterRouter, "", "", route.IPPrefix)
			if err != nil {
				klog.Errorf("failed to get NatRule by LogicalIP %s, %v", route.IPPrefix, err)
				continue
			}
			if exist {
				continue
			}
			klog.Infof("gc static route %s %v %s %s", route.RouteTable, route.Policy, route.IPPrefix, route.Nexthop)
			if err = c.OVNNbClient.DeleteLogicalRouterStaticRoute(c.config.ClusterRouter, &route.RouteTable, route.Policy, route.IPPrefix, route.Nexthop); err != nil {
				klog.Errorf("failed to delete stale route %s %v %s %s: %v", route.RouteTable, route.Policy, route.IPPrefix, route.Nexthop, err)
			}
		}
	}
	return nil
}

func (c *Controller) gcChassis() error {
	klog.Infof("start to gc chassis")
	chassises, err := c.OVNSbClient.GetKubeOvnChassisses()
	if err != nil {
		klog.Errorf("failed to get all chassis, %v", err)
	}
	chassisNodes := make(map[string]string, len(*chassises))
	for _, chassis := range *chassises {
		chassisNodes[chassis.Name] = chassis.Hostname
	}
	nodes, err := c.nodesLister.List(labels.Everything())
	if err != nil {
		klog.Errorf("failed to list nodes, %v", err)
		return err
	}
	for _, node := range nodes {
		chassisName := node.Annotations[util.ChassisAnnotation]
		if chassisName == "" {
			// kube-ovn-cni not ready to set chassis annotation
			continue
		}
		if hostname, exist := chassisNodes[chassisName]; exist {
			if hostname == node.Name {
				// node is alive, matched chassis should be alive
				continue
			}
			// maybe node name changed, delete chassis
			klog.Infof("gc node %s chassis %s", node.Name, chassisName)
			if err := c.OVNSbClient.DeleteChassis(chassisName); err != nil {
				klog.Errorf("failed to delete node %s chassis %s %v", node.Name, chassisName, err)
				return err
			}
		}
	}
	return nil
}

func (c *Controller) isOVNProvided(providerName string, pod *corev1.Pod) (bool, error) {
	if ls, ok := pod.Annotations[fmt.Sprintf(util.LogicalSwitchAnnotationTemplate, providerName)]; ok {
		subnet, err := c.subnetsLister.Get(ls)
		if err != nil {
			klog.Errorf("parse annotation logical switch %s error %v", ls, err)
			return false, err
		}
		if !strings.HasSuffix(subnet.Spec.Provider, util.OvnProvider) {
			return false, nil
		}
		return true, nil
	}
	return false, nil
}

func (c *Controller) getVMLsps() []string {
	var vmLsps []string

	if !c.config.EnableKeepVMIP {
		return vmLsps
	}

	nss, err := c.namespacesLister.List(labels.Everything())
	if err != nil {
		klog.Errorf("failed to list namespaces, %v", err)
		return vmLsps
	}

	for _, ns := range nss {
		vms, err := c.config.KubevirtClient.VirtualMachine(ns.Name).List(&metav1.ListOptions{})
		if err != nil {
			if !k8serrors.IsNotFound(err) {
				klog.Errorf("failed to list vm in namespace %s, %v", ns, err)
			}
			continue
		}
		for _, vm := range vms.Items {
			vmLsp := ovs.PodNameToPortName(vm.Name, ns.Name, util.OvnProvider)
			vmLsps = append(vmLsps, vmLsp)

			attachNets, err := util.ParsePodNetworkAnnotation(vm.Spec.Template.ObjectMeta.Annotations[util.AttachmentNetworkAnnotation], vm.Namespace)
			if err != nil {
				klog.Errorf("failed to get attachment subnet of vm %s, %v", vm.Name, err)
				continue
			}
			for _, multiNet := range attachNets {
				provider := fmt.Sprintf("%s.%s.ovn", multiNet.Name, multiNet.Namespace)
				vmLsp := ovs.PodNameToPortName(vm.Name, ns.Name, provider)
				vmLsps = append(vmLsps, vmLsp)
			}

			for _, network := range vm.Spec.Template.Spec.Networks {
				if network.Multus != nil && network.Multus.NetworkName != "" {
					items := strings.Split(network.Multus.NetworkName, "/")
					if len(items) != 2 {
						continue
					}
					provider := fmt.Sprintf("%s.%s.ovn", items[1], items[0])
					vmLsp := ovs.PodNameToPortName(vm.Name, ns.Name, provider)
					vmLsps = append(vmLsps, vmLsp)
				}
			}
		}
	}

	return vmLsps
}

func (c *Controller) gcLbSvcPods() error {
	klog.Infof("start to gc lb svc pods")
	nss, err := c.namespacesLister.List(labels.Everything())
	if err != nil {
		klog.Errorf("failed to list namespaces, %v", err)
		return err
	}

	for _, ns := range nss {
		dps, err := c.config.KubeClient.AppsV1().Deployments(ns.Name).List(context.Background(), metav1.ListOptions{})
		if err != nil {
			if !k8serrors.IsNotFound(err) {
				klog.Errorf("failed to list lb svc deployment in namespace %s, %v", ns.Name, err)
			}
			continue
		}

		for _, dp := range dps.Items {
			if !strings.HasPrefix(dp.Name, "lb-svc-") {
				continue
			}
			if _, ok := dp.Spec.Template.Labels["service"]; !ok {
				continue
			}

			svcName := strings.TrimPrefix(dp.Name, "lb-svc-")
			_, err := c.servicesLister.Services(ns.Name).Get(svcName)
			if err != nil && k8serrors.IsNotFound(err) {
				klog.Infof("gc lb svc deployment %s in ns %s", dp.Name, ns.Name)
				if err := c.config.KubeClient.AppsV1().Deployments(ns.Name).Delete(context.Background(), dp.Name, metav1.DeleteOptions{}); err != nil {
					if !k8serrors.IsNotFound(err) {
						klog.Errorf("failed to delete lb svc deployment in namespace %s, %v", ns.Name, err)
					}
				}
			}
		}
	}
	return nil
}

func (c *Controller) gcVPCDNS() error {
	if !c.config.EnableLb {
		return nil
	}

	klog.Infof("start to gc vpc dns")
	vds, err := c.vpcDNSLister.List(labels.Everything())
	if err != nil {
		klog.Errorf("failed to list vpc-dns, %v", err)
		return err
	}

	sel, _ := metav1.LabelSelectorAsSelector(&metav1.LabelSelector{MatchLabels: map[string]string{util.VpcDNSNameLabel: "true"}})

	deps, err := c.config.KubeClient.AppsV1().Deployments(c.config.PodNamespace).List(context.Background(), metav1.ListOptions{
		LabelSelector: sel.String(),
	})
	if err != nil {
		klog.Errorf("failed to list vpc-dns deployment, %s", err)
		return err
	}

	for _, dep := range deps.Items {
		canFind := false
		for _, vd := range vds {
			name := genVpcDNSDpName(vd.Name)
			if dep.Name == name {
				canFind = true
				break
			}
		}
		if !canFind {
			err := c.config.KubeClient.AppsV1().Deployments(c.config.PodNamespace).Delete(context.Background(),
				dep.Name, metav1.DeleteOptions{})
			if err != nil {
				klog.Errorf("failed to delete vpc-dns deployment, %s", err)
				return err
			}
		}
	}

	slrs, err := c.switchLBRuleLister.List(sel)
	if err != nil {
		klog.Errorf("failed to list vpc-dns SwitchLBRules, %s", err)
		return err
	}

	for _, slr := range slrs {
		canFind := false
		for _, vd := range vds {
			name := genVpcDNSDpName(vd.Name)
			if slr.Name == name {
				canFind = true
				break
			}
		}
		if !canFind {
			err := c.config.KubeOvnClient.KubeovnV1().SwitchLBRules().Delete(context.Background(),
				slr.Name, metav1.DeleteOptions{})
			if err != nil {
				klog.Errorf("failed to delete vpc-dns SwitchLBRule, %s", err)
				return err
			}
		}
	}
	return nil
}

func logicalRouterPortFilter(exceptPeerPorts *strset.Set) func(lrp *ovnnb.LogicalRouterPort) bool {
	return func(lrp *ovnnb.LogicalRouterPort) bool {
		if exceptPeerPorts.Has(lrp.Name) {
			return false // ignore except lrp
		}

		return lrp.Peer != nil && len(*lrp.Peer) != 0
	}
}<|MERGE_RESOLUTION|>--- conflicted
+++ resolved
@@ -517,11 +517,7 @@
 
 			for vip := range lb.Vips {
 				if !svcVips.Has(vip) {
-<<<<<<< HEAD
-					if err = c.ovnNbClient.LoadBalancerDeleteVip(lbName, vip, ignoreHealthCheck); err != nil {
-=======
-					if err = c.OVNNbClient.LoadBalancerDeleteVip(lbName, vip); err != nil {
->>>>>>> 8a0ec964
+					if err = c.OVNNbClient.LoadBalancerDeleteVip(lbName, vip, ignoreHealthCheck); err != nil {
 						klog.Errorf("failed to delete vip %s from LB %s: %v", vip, lbName, err)
 						return err
 					}
