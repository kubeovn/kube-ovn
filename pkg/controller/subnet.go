--- conflicted
+++ resolved
@@ -919,11 +919,7 @@
 			return err
 		}
 
-<<<<<<< HEAD
-		c.updateVlanQueue.Add(subnet.Spec.Vlan)
-=======
 		c.enqueueAddVlan(subnet.Spec.Vlan)
->>>>>>> 8986110d
 	}
 
 	//update unbind vlan
