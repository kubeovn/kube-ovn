--- conflicted
+++ resolved
@@ -1868,17 +1868,10 @@
 		return err
 	}
 	usingIPs += float64(len(vips.Items))
-<<<<<<< HEAD
+
 	if !isOvnSubnet(subnet) {
-		eips, err := c.config.KubeOvnClient.KubeovnV1().IptablesEIPs().List(context.Background(), metav1.ListOptions{
-			LabelSelector: fields.OneTermEqualSelector(util.SubnetNameLabel, subnet.Name).String(),
-		})
-=======
-
-	if subnet.Name == util.VpcExternalNet {
 		eips, err := c.iptablesEipsLister.List(
 			labels.SelectorFromSet(labels.Set{util.SubnetNameLabel: subnet.Name}))
->>>>>>> a01f9606
 		if err != nil {
 			return err
 		}
@@ -1947,16 +1940,9 @@
 		return err
 	}
 	usingIPs += float64(len(vips.Items))
-<<<<<<< HEAD
 	if !isOvnSubnet(subnet) {
-		eips, err := c.config.KubeOvnClient.KubeovnV1().IptablesEIPs().List(context.Background(), metav1.ListOptions{
-			LabelSelector: fields.OneTermEqualSelector(util.SubnetNameLabel, subnet.Name).String(),
-		})
-=======
-	if subnet.Name == util.VpcExternalNet {
 		eips, err := c.iptablesEipsLister.List(
 			labels.SelectorFromSet(labels.Set{util.SubnetNameLabel: subnet.Name}))
->>>>>>> a01f9606
 		if err != nil {
 			return err
 		}
