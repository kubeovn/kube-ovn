--- conflicted
+++ resolved
@@ -392,13 +392,8 @@
 	fip := cachedFip.DeepCopy()
 	// fip change eip
 	if c.ovnFipChangeEip(fip, cachedEip) {
-<<<<<<< HEAD
-		klog.V(3).Infof("fip change ip, old ip '%s', new ip %s", fip.Status.V4Ip, cachedEip.Status.V4Ip)
+		klog.Infof("fip change ip, old ip '%s', new ip %s", fip.Status.V4Ip, cachedEip.Status.V4Ip)
 		if err = c.ovnNbClient.DeleteNat(vpcName, ovnnb.NATTypeDNATAndSNAT, fip.Status.V4Ip, internalV4Ip); err != nil {
-=======
-		klog.Infof("fip change ip, old ip '%s', new ip %s", fip.Status.V4Ip, cachedEip.Status.V4Ip)
-		if err = c.ovnClient.DeleteNat(vpcName, ovnnb.NATTypeDNATAndSNAT, fip.Status.V4Ip, internalV4Ip); err != nil {
->>>>>>> d6e5aba0
 			klog.Errorf("failed to create fip, %v", err)
 			return err
 		}
@@ -439,13 +434,8 @@
 	}
 	// ovn delete fip nat
 	if cachedFip.Status.Vpc != "" && cachedFip.Status.V4Eip != "" && cachedFip.Status.V4Ip != "" {
-<<<<<<< HEAD
 		if err = c.ovnNbClient.DeleteNat(cachedFip.Status.Vpc, ovnnb.NATTypeDNATAndSNAT, cachedFip.Status.V4Eip, cachedFip.Status.V4Ip); err != nil {
-			klog.Errorf("failed to delete fip, %v", err)
-=======
-		if err = c.ovnClient.DeleteNat(cachedFip.Status.Vpc, ovnnb.NATTypeDNATAndSNAT, cachedFip.Status.V4Eip, cachedFip.Status.V4Ip); err != nil {
 			klog.Errorf("failed to delete fip %s, %v", key, err)
->>>>>>> d6e5aba0
 			return err
 		}
 	}
