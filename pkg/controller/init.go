--- conflicted
+++ resolved
@@ -633,11 +633,7 @@
 			subnet, err = c.calcSubnetStatusIP(subnet)
 		}
 		if err != nil {
-<<<<<<< HEAD
-			klog.Errorf("failed to calculate subnet %s used ip: %v", orisubnet.Name, err)
-=======
 			klog.Errorf("failed to calculate subnet %s used ip: %v", cachedSubnet.Name, err)
->>>>>>> 982b1368
 			return err
 		}
 
