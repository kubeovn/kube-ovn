--- conflicted
+++ resolved
@@ -129,12 +129,12 @@
 	klog.V(3).Infof("handleAddOrUpdateSwitchLBRule %s", key)
 
 	var (
-		slr             *kubeovnv1.SwitchLBRule
-		oldSvc          *corev1.Service
-		oldEps          *corev1.Endpoints
-		svcName         string
-		needToCreateSvc bool
-		err             error
+		slr                              *kubeovnv1.SwitchLBRule
+		oldSvc                           *corev1.Service
+		oldEps                           *corev1.Endpoints
+		svcName                          string
+		needToCreateSvc, needToCreateEps bool
+		err                              error
 	)
 
 	if slr, err = c.switchLBRuleLister.Get(key); err != nil {
@@ -144,19 +144,22 @@
 		return err
 	}
 
-<<<<<<< HEAD
 	svcName = generateSvcName(slr.Name)
 	if oldSvc, err = c.servicesLister.Services(slr.Spec.Namespace).Get(svcName); err != nil {
-=======
-	needToCreate := false
-	name := genSvcName(slr.Name)
-	oldSvc, err := c.servicesLister.Services(slr.Spec.Namespace).Get(name)
-	if err != nil {
->>>>>>> a2b789cc
 		if k8serrors.IsNotFound(err) {
 			needToCreateSvc = true
+			needToCreateEps = true
 		} else {
 			klog.Errorf("failed to create service '%s', err: %v", svcName, err)
+			return err
+		}
+	}
+
+	if oldEps, err = c.config.KubeClient.CoreV1().Endpoints(slr.Spec.Namespace).Get(context.Background(), svcName, metav1.GetOptions{}); err != nil {
+		if k8serrors.IsNotFound(err) {
+			needToCreateEps = true
+		} else {
+			klog.Errorf("failed to get service endpoints '%s', err: %v", svcName, err)
 			return err
 		}
 	}
@@ -166,9 +169,10 @@
 		svc *corev1.Service
 	)
 
+	// user-defined endpoints used to work with the case of static ips which could not get by selector
 	if len(slr.Spec.Endpoints) > 0 {
 		eps = generateEndpoints(slr, oldEps)
-		if needToCreateSvc {
+		if needToCreateEps {
 			if _, err = c.config.KubeClient.CoreV1().Endpoints(slr.Spec.Namespace).Create(context.Background(), eps, metav1.CreateOptions{}); err != nil {
 				err = fmt.Errorf("failed to create endpoints '%s', err: %v", eps, err)
 				klog.Error(err)
@@ -181,6 +185,8 @@
 				return err
 			}
 		}
+		// avoid conflicts between selectors and user-defined endpoints
+		slr.Spec.Selector = nil
 	}
 
 	svc = generateHeadlessService(slr, oldSvc)
@@ -251,15 +257,20 @@
 
 func generateHeadlessService(slr *kubeovnv1.SwitchLBRule, oldSvc *corev1.Service) *corev1.Service {
 	var (
-		name, resourceVersion string
-		ports                 []corev1.ServicePort
-		selectors             map[string]string
-		annotations           map[string]string
+		name      string
+		newSvc    *corev1.Service
+		ports     []corev1.ServicePort
+		selectors map[string]string
 	)
 
-	name = generateSvcName(slr.Name)
 	selectors = make(map[string]string, 0)
-	annotations = make(map[string]string, 0)
+	for _, s := range slr.Spec.Selector {
+		keyValue := strings.Split(strings.TrimSpace(s), ":")
+		if len(keyValue) != 2 {
+			continue
+		}
+		selectors[strings.TrimSpace(keyValue[0])] = strings.TrimSpace(keyValue[1])
+	}
 
 	for _, port := range slr.Spec.Ports {
 		ports = append(ports, corev1.ServicePort{
@@ -273,59 +284,42 @@
 		})
 	}
 
-	for _, s := range slr.Spec.Selector {
-		keyValue := strings.Split(strings.TrimSpace(s), ":")
-		if len(keyValue) != 2 {
-			continue
-		}
-		selectors[strings.TrimSpace(keyValue[0])] = strings.TrimSpace(keyValue[1])
-	}
-
+	name = generateSvcName(slr.Name)
 	if oldSvc != nil {
-		for k, v := range oldSvc.Annotations {
-			annotations[k] = v
-		}
-		resourceVersion = oldSvc.ResourceVersion
-	}
-	annotations[util.SwitchLBRuleVipsAnnotation] = slr.Spec.Vip
-
-	return &corev1.Service{
-		ObjectMeta: metav1.ObjectMeta{
-			Name:            name,
-			Namespace:       slr.Spec.Namespace,
-			Annotations:     annotations,
-			ResourceVersion: resourceVersion,
-		},
-		Spec: corev1.ServiceSpec{
-			Ports:           ports,
-			Selector:        selectors,
-			ClusterIP:       corev1.ClusterIPNone,
-			Type:            corev1.ServiceTypeClusterIP,
-			SessionAffinity: corev1.ServiceAffinity(slr.Spec.SessionAffinity),
-		},
-	}
+		newSvc = oldSvc.DeepCopy()
+		newSvc.Name = name
+		newSvc.Namespace = slr.Spec.Namespace
+		newSvc.Annotations[util.SwitchLBRuleVipsAnnotation] = slr.Spec.Vip
+		newSvc.Spec.Ports = ports
+		newSvc.Spec.Selector = selectors
+		newSvc.Spec.SessionAffinity = corev1.ServiceAffinity(slr.Spec.SessionAffinity)
+	} else {
+		newSvc = &corev1.Service{
+			ObjectMeta: metav1.ObjectMeta{
+				Name:        name,
+				Namespace:   slr.Spec.Namespace,
+				Annotations: map[string]string{util.SwitchLBRuleVipsAnnotation: slr.Spec.Vip},
+			},
+			Spec: corev1.ServiceSpec{
+				Ports:           ports,
+				Selector:        selectors,
+				ClusterIP:       corev1.ClusterIPNone,
+				Type:            corev1.ServiceTypeClusterIP,
+				SessionAffinity: corev1.ServiceAffinity(slr.Spec.SessionAffinity),
+			},
+		}
+
+	}
+	return newSvc
 }
 
 func generateEndpoints(slr *kubeovnv1.SwitchLBRule, oldEps *corev1.Endpoints) *corev1.Endpoints {
 	var (
-		name, resourceVersion string
-		annotations           map[string]string
-	)
-
-	name = generateSvcName(slr.Name)
-	annotations = make(map[string]string, 0)
-
-	if oldEps != nil {
-		for k, v := range oldEps.Annotations {
-			annotations[k] = v
-		}
-		resourceVersion = oldEps.ResourceVersion
-	}
-	annotations[util.SwitchLBRuleVipsAnnotation] = slr.Spec.Vip
-
-	var (
-		ports []corev1.EndpointPort
-		addrs []corev1.EndpointAddress
+		name    string
+		newEps  *corev1.Endpoints
+		ports   []corev1.EndpointPort
+		addrs   []corev1.EndpointAddress
+		subsets []corev1.EndpointSubset
 	)
 
 	for _, port := range slr.Spec.Ports {
@@ -348,18 +342,27 @@
 		)
 	}
 
-	return &corev1.Endpoints{
-		ObjectMeta: metav1.ObjectMeta{
-			Name:            name,
-			Namespace:       slr.Spec.Namespace,
-			Annotations:     annotations,
-			ResourceVersion: resourceVersion,
+	subsets = []corev1.EndpointSubset{
+		{
+			Addresses: addrs,
+			Ports:     ports,
 		},
-		Subsets: []corev1.EndpointSubset{
-			{
-				Addresses: addrs,
-				Ports:     ports,
-			},
-		},
-	}
+	}
+
+	name = generateSvcName(slr.Name)
+	if oldEps != nil {
+		newEps = oldEps.DeepCopy()
+		newEps.Name = name
+		newEps.Namespace = slr.Spec.Namespace
+		newEps.Subsets = subsets
+	} else {
+		newEps = &corev1.Endpoints{
+			ObjectMeta: metav1.ObjectMeta{
+				Name:      name,
+				Namespace: slr.Spec.Namespace,
+			},
+			Subsets: subsets,
+		}
+	}
+	return newEps
 }