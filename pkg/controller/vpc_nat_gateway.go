package controller

import (
	"context"
	"encoding/json"
	"errors"
	"fmt"
	"regexp"
	"strings"
	"time"

	v1 "k8s.io/api/apps/v1"
	corev1 "k8s.io/api/core/v1"
	k8serrors "k8s.io/apimachinery/pkg/api/errors"
	metav1 "k8s.io/apimachinery/pkg/apis/meta/v1"
	"k8s.io/apimachinery/pkg/fields"
	"k8s.io/apimachinery/pkg/labels"
	"k8s.io/apimachinery/pkg/types"
	utilruntime "k8s.io/apimachinery/pkg/util/runtime"
	"k8s.io/client-go/tools/cache"
	"k8s.io/client-go/util/workqueue"
	"k8s.io/klog/v2"

	kubeovnv1 "github.com/kubeovn/kube-ovn/pkg/apis/kubeovn/v1"
	"github.com/kubeovn/kube-ovn/pkg/util"
)

var (
	vpcNatEnabled     = "unknown"
	VpcNatCmVersion   = ""
	NAT_GW_CREATED_AT = ""
)

const (
	natGwInit              = "init"
	natGwEipAdd            = "eip-add"
	natGwEipDel            = "eip-del"
	natGwDnatAdd           = "dnat-add"
	natGwDnatDel           = "dnat-del"
	natGwSnatAdd           = "snat-add"
	natGwSnatDel           = "snat-del"
	natGwEipIngressQoSAdd  = "eip-ingress-qos-add"
	natGwEipIngressQoSDel  = "eip-ingress-qos-del"
	natGwEipEgressQoSAdd   = "eip-egress-qos-add"
	natGwEipEgressQoSDel   = "eip-egress-qos-del"
	natGwSubnetFipAdd      = "floating-ip-add"
	natGwSubnetFipDel      = "floating-ip-del"
	natGwSubnetRouteAdd    = "subnet-route-add"
	natGwSubnetRouteDel    = "subnet-route-del"
	natGwExtSubnetRouteAdd = "ext-subnet-route-add"

	getIptablesVersion = "get-iptables-version"
)

func genNatGwStsName(name string) string {
	return fmt.Sprintf("vpc-nat-gw-%s", name)
}

func (c *Controller) resyncVpcNatGwConfig() {
	cm, err := c.configMapsLister.ConfigMaps(c.config.PodNamespace).Get(util.VpcNatGatewayConfig)
	if err != nil && !k8serrors.IsNotFound(err) {
		klog.Errorf("failed to get ovn-vpc-nat-gw-config, %v", err)
		return
	}

	if k8serrors.IsNotFound(err) || cm.Data["enable-vpc-nat-gw"] == "false" {
		if vpcNatEnabled == "false" {
			return
		}
		klog.Info("start to clean up vpc nat gateway")
		if err := c.cleanUpVpcNatGw(); err != nil {
			klog.Errorf("failed to clean up vpc nat gateway, %v", err)
			return
		}
		vpcNatEnabled = "false"
		VpcNatCmVersion = ""
		klog.Info("finish clean up vpc nat gateway")
		return
	} else {
		if vpcNatEnabled == "true" && VpcNatCmVersion == cm.ResourceVersion {
			return
		}

		klog.Info("start establish vpc-nat-gateway")
		if err = c.checkVpcExternalNet(); err != nil {
			klog.Errorf("failed to check vpc external net, %v", err)
			return
		}

		gws, err := c.vpcNatGatewayLister.List(labels.Everything())
		if err != nil {
			klog.Errorf("failed to get vpc nat gateway, %v", err)
			return
		}
		vpcNatImage = cm.Data["image"]
		vpcNatEnabled = "true"
		VpcNatCmVersion = cm.ResourceVersion
		for _, gw := range gws {
			c.addOrUpdateVpcNatGatewayQueue.Add(gw.Name)
		}
		klog.Info("finish establishing vpc-nat-gateway")
		return
	}
}

func (c *Controller) enqueueAddVpcNatGw(obj interface{}) {

	var key string
	var err error
	if key, err = cache.MetaNamespaceKeyFunc(obj); err != nil {
		utilruntime.HandleError(err)
		return
	}
	klog.V(3).Infof("enqueue add vpc-nat-gw %s", key)
	c.addOrUpdateVpcNatGatewayQueue.Add(key)
}

func (c *Controller) enqueueUpdateVpcNatGw(old, new interface{}) {
	var key string
	var err error
	if key, err = cache.MetaNamespaceKeyFunc(new); err != nil {
		utilruntime.HandleError(err)
		return
	}
	c.addOrUpdateVpcNatGatewayQueue.Add(key)
}

func (c *Controller) enqueueDeleteVpcNatGw(obj interface{}) {
	var key string
	var err error
	if key, err = cache.MetaNamespaceKeyFunc(obj); err != nil {
		utilruntime.HandleError(err)
		return
	}
	c.delVpcNatGatewayQueue.Add(key)
}

func (c *Controller) runAddOrUpdateVpcNatGwWorker() {
	for c.processNextWorkItem("addOrUpdateVpcNatGateway", c.addOrUpdateVpcNatGatewayQueue, c.handleAddOrUpdateVpcNatGw) {
	}
}

func (c *Controller) runInitVpcNatGwWorker() {
	for c.processNextWorkItem("initVpcNatGateway", c.initVpcNatGatewayQueue, c.handleInitVpcNatGw) {
	}
}

func (c *Controller) runDelVpcNatGwWorker() {
	for c.processNextWorkItem("delVpcNatGateway", c.delVpcNatGatewayQueue, c.handleDelVpcNatGw) {
	}
}

func (c *Controller) runUpdateVpcFloatingIpWorker() {
	for c.processNextWorkItem("updateVpcFloatingIp", c.updateVpcFloatingIpQueue, c.handleUpdateVpcFloatingIp) {
	}
}

func (c *Controller) runUpdateVpcEipWorker() {
	for c.processNextWorkItem("UpdateVpcEip", c.updateVpcEipQueue, c.handleUpdateVpcEip) {
	}
}

func (c *Controller) runUpdateVpcDnatWorker() {
	for c.processNextWorkItem("updateVpcDnat", c.updateVpcDnatQueue, c.handleUpdateVpcDnat) {
	}
}

func (c *Controller) runUpdateVpcSnatWorker() {
	for c.processNextWorkItem("updateVpcSnat", c.updateVpcSnatQueue, c.handleUpdateVpcSnat) {
	}
}

func (c *Controller) runUpdateVpcSubnetWorker() {
	for c.processNextWorkItem("updateVpcSubnet", c.updateVpcSubnetQueue, c.handleUpdateNatGwSubnetRoute) {
	}
}

func (c *Controller) processNextWorkItem(processName string, queue workqueue.RateLimitingInterface, handler func(key string) error) bool {
	obj, shutdown := queue.Get()
	if shutdown {
		return false
	}

	err := func(obj interface{}) error {
		defer queue.Done(obj)
		var key string
		var ok bool
		if key, ok = obj.(string); !ok {
			queue.Forget(obj)
			utilruntime.HandleError(fmt.Errorf("expected string in workqueue but got %#v", obj))
			return nil
		}
		if err := handler(key); err != nil {
			return fmt.Errorf("error syncing '%s': %s, requeuing", key, err.Error())
		}
		queue.Forget(obj)
		return nil
	}(obj)

	if err != nil {
		utilruntime.HandleError(fmt.Errorf("process: %s. err: %v", processName, err))
		queue.AddRateLimited(obj)
		return true
	}
	return true
}

func (c *Controller) handleDelVpcNatGw(key string) error {
	c.vpcNatGwKeyMutex.Lock(key)
	defer c.vpcNatGwKeyMutex.Unlock(key)
	name := genNatGwStsName(key)
	klog.Infof("delete vpc nat gw %s", name)
	if err := c.config.KubeClient.AppsV1().StatefulSets(c.config.PodNamespace).Delete(context.Background(),
		name, metav1.DeleteOptions{}); err != nil {
		if k8serrors.IsNotFound(err) {
			return nil
		}
		return err
	}
	return nil
}

func (c *Controller) handleAddOrUpdateVpcNatGw(key string) error {
	// create nat gw statefulset
	c.vpcNatGwKeyMutex.Lock(key)
	defer c.vpcNatGwKeyMutex.Unlock(key)
	if vpcNatEnabled != "true" {
		return fmt.Errorf("iptables nat gw not enable")
	}
	gw, err := c.vpcNatGatewayLister.Get(key)
	if err != nil {
		if k8serrors.IsNotFound(err) {
			return nil
		}
		return err
	}
	if _, err := c.vpcsLister.Get(gw.Spec.Vpc); err != nil {
		err = fmt.Errorf("failed to get vpc '%s', err: %v", gw.Spec.Vpc, err)
		klog.Error(err)
		return err
	}
	if _, err := c.subnetsLister.Get(gw.Spec.Subnet); err != nil {
		err = fmt.Errorf("failed to get subnet '%s', err: %v", gw.Spec.Subnet, err)
		klog.Error(err)
		return err
	}

	// check or create statefulset
	needToCreate := false
	oldSts, err := c.config.KubeClient.AppsV1().StatefulSets(c.config.PodNamespace).
		Get(context.Background(), genNatGwStsName(gw.Name), metav1.GetOptions{})

	if err != nil {
		if k8serrors.IsNotFound(err) {
			needToCreate = true
		} else {
			return err
		}
	}

	newSts := c.genNatGwStatefulSet(gw, oldSts.DeepCopy())

	if needToCreate {
		// if pod create successfully, will add initVpcNatGatewayQueue
		if _, err := c.config.KubeClient.AppsV1().StatefulSets(c.config.PodNamespace).
			Create(context.Background(), newSts, metav1.CreateOptions{}); err != nil {
			err := fmt.Errorf("failed to create statefulset '%s', err: %v", newSts.Name, err)
			klog.Error(err)
			return err
		}
		return nil
	} else {
		if _, err := c.config.KubeClient.AppsV1().StatefulSets(c.config.PodNamespace).
			Update(context.Background(), newSts, metav1.UpdateOptions{}); err != nil {
			err := fmt.Errorf("failed to update statefulset '%s', err: %v", newSts.Name, err)
			klog.Error(err)
			return err
		}
	}
	return nil
}

func (c *Controller) handleInitVpcNatGw(key string) error {
	if vpcNatEnabled != "true" {
		return fmt.Errorf("iptables nat gw not enable")
	}
	c.vpcNatGwKeyMutex.Lock(key)
	defer c.vpcNatGwKeyMutex.Unlock(key)
	gw, err := c.vpcNatGatewayLister.Get(key)
	if err != nil {
		if k8serrors.IsNotFound(err) {
			return nil
		}
		return err
	}
	var v4Cidr string
	if subnet, ok := c.ipam.Subnets[gw.Spec.Subnet]; ok {
		v4Cidr = subnet.V4CIDR.String()
	} else {
		return fmt.Errorf("failed to get subnet %s", gw.Spec.Subnet)
	}

	if err := c.updateCrdNatGw(gw.Name); err != nil {
		err := fmt.Errorf("failed to update nat gw %s: %v", gw.Name, err)
		klog.Error(err)
		return err
	}

	oriPod, err := c.getNatGwPod(key)
	if err != nil {
		err := fmt.Errorf("failed to get nat gw %s pod: %v", gw.Name, err)
		klog.Error(err)
		return err
	}
	pod := oriPod.DeepCopy()

	if pod.Status.Phase != corev1.PodRunning {
		time.Sleep(10 * time.Second)
		return fmt.Errorf("failed to init vpc nat gateway, pod is not ready")
	}

	if _, hasInit := pod.Annotations[util.VpcNatGatewayInitAnnotation]; hasInit {
		return nil
	}
	NAT_GW_CREATED_AT = pod.CreationTimestamp.Format("2006-01-02T15:04:05")
	klog.V(3).Infof("nat gw pod '%s' inited at %s", key, NAT_GW_CREATED_AT)
	if err = c.execNatGwRules(pod, natGwInit, []string{v4Cidr}); err != nil {
		err = fmt.Errorf("failed to init vpc nat gateway, %v", err)
		klog.Error(err)
		return err
	}
	c.updateVpcFloatingIpQueue.Add(key)
	c.updateVpcDnatQueue.Add(key)
	c.updateVpcSnatQueue.Add(key)
	c.updateVpcSubnetQueue.Add(key)
	c.updateVpcEipQueue.Add(key)
	pod.Annotations[util.VpcNatGatewayInitAnnotation] = "true"
	patch, err := util.GenerateStrategicMergePatchPayload(oriPod, pod)
	if err != nil {
		return err
	}
	if _, err := c.config.KubeClient.CoreV1().Pods(pod.Namespace).Patch(context.Background(), pod.Name,
		types.StrategicMergePatchType, patch, metav1.PatchOptions{}, ""); err != nil {
		err := fmt.Errorf("patch pod %s/%s failed %v", pod.Name, pod.Namespace, err)
		klog.Error(err)
		return err
	}
	return nil
}

func (c *Controller) handleUpdateVpcFloatingIp(natGwKey string) error {
	if vpcNatEnabled != "true" {
		return fmt.Errorf("iptables nat gw not enable")
	}
	c.vpcNatGwKeyMutex.Lock(natGwKey)
	defer c.vpcNatGwKeyMutex.Unlock(natGwKey)
	// refresh exist fips
	if err := c.initCreateAt(natGwKey); err != nil {
		err = fmt.Errorf("failed to init nat gw pod '%s' create at, %v", natGwKey, err)
		klog.Error(err)
		return err
	}

	fips, err := c.config.KubeOvnClient.KubeovnV1().IptablesFIPRules().List(context.Background(), metav1.ListOptions{
		LabelSelector: fields.OneTermEqualSelector(util.VpcNatGatewayNameLabel, natGwKey).String(),
	})

	if err != nil {
		err := fmt.Errorf("failed to get all fips, %v", err)
		klog.Error(err)
		return err
	}

	for _, fip := range fips.Items {
		if fip.Status.Redo != NAT_GW_CREATED_AT {
			klog.V(3).Infof("redo fip %s", fip.Name)
			if err = c.redoFip(fip.Name, NAT_GW_CREATED_AT, false); err != nil {
				klog.Errorf("failed to update eip '%s' to re-apply, %v", fip.Spec.EIP, err)
				return err
			}
		}
	}
	return nil
}

func (c *Controller) handleUpdateVpcEip(natGwKey string) error {
	if vpcNatEnabled != "true" {
		return fmt.Errorf("iptables nat gw not enable")
	}
	c.vpcNatGwKeyMutex.Lock(natGwKey)
	defer c.vpcNatGwKeyMutex.Unlock(natGwKey)
	// refresh exist fips
	if err := c.initCreateAt(natGwKey); err != nil {
		err = fmt.Errorf("failed to init nat gw pod '%s' create at, %v", natGwKey, err)
		klog.Error(err)
		return err
	}
	eips, err := c.config.KubeOvnClient.KubeovnV1().IptablesEIPs().List(context.Background(), metav1.ListOptions{})
	if err != nil {
		err = fmt.Errorf("failed to get eip list, %v", err)
		klog.Error(err)
		return err
	}
	for _, eip := range eips.Items {
		if eip.Spec.NatGwDp == natGwKey && eip.Status.Redo != NAT_GW_CREATED_AT && eip.Annotations[util.VpcNatAnnotation] == "" {
			klog.V(3).Infof("redo eip %s", eip.Name)
<<<<<<< HEAD
			if err = c.patchEipStatus(eip.Name, "", NAT_GW_CREATED_AT, "", "", false); err != nil {
				klog.Errorf("failed to update eip '%s' to make sure applied, %v", eip.Name, err)
=======
			if err = c.patchEipStatus(eip.Name, "", NAT_GW_CREATED_AT, "", false); err != nil {
				err = fmt.Errorf("failed to update eip '%s' to re-apply, %v", eip.Name, err)
				klog.Error(err)
>>>>>>> a73deb47
				return err
			}
		}
	}
	return nil
}

func (c *Controller) handleUpdateVpcSnat(natGwKey string) error {
	if vpcNatEnabled != "true" {
		return fmt.Errorf("iptables nat gw not enable")
	}
	c.vpcNatGwKeyMutex.Lock(natGwKey)
	defer c.vpcNatGwKeyMutex.Unlock(natGwKey)
	// refresh exist snats
	if err := c.initCreateAt(natGwKey); err != nil {
		err = fmt.Errorf("failed to init nat gw pod '%s' create at, %v", natGwKey, err)
		klog.Error(err)
		return err
	}
	snats, err := c.config.KubeOvnClient.KubeovnV1().IptablesSnatRules().List(context.Background(), metav1.ListOptions{
		LabelSelector: fields.OneTermEqualSelector(util.VpcNatGatewayNameLabel, natGwKey).String(),
	})
	if err != nil {
		err = fmt.Errorf("failed to get all snats, %v", err)
		klog.Error(err)
		return err
	}
	for _, snat := range snats.Items {
		if snat.Status.Redo != NAT_GW_CREATED_AT {
			klog.V(3).Infof("redo snat %s", snat.Name)
			if err = c.redoSnat(snat.Name, NAT_GW_CREATED_AT, false); err != nil {
				err = fmt.Errorf("failed to update eip '%s' to re-apply, %v", snat.Spec.EIP, err)
				klog.Error(err)
				return err
			}
		}
	}
	return nil
}

func (c *Controller) handleUpdateVpcDnat(natGwKey string) error {
	if vpcNatEnabled != "true" {
		return fmt.Errorf("iptables nat gw not enable")
	}
	c.vpcNatGwKeyMutex.Lock(natGwKey)
	defer c.vpcNatGwKeyMutex.Unlock(natGwKey)
	// refresh exist dnats
	if err := c.initCreateAt(natGwKey); err != nil {
		err = fmt.Errorf("failed to init nat gw pod '%s' create at, %v", natGwKey, err)
		klog.Error(err)
		return err
	}

	dnats, err := c.config.KubeOvnClient.KubeovnV1().IptablesDnatRules().List(context.Background(), metav1.ListOptions{
		LabelSelector: fields.OneTermEqualSelector(util.VpcNatGatewayNameLabel, natGwKey).String(),
	})
	if err != nil {
		err = fmt.Errorf("failed to get all dnats, %v", err)
		klog.Error(err)
		return err
	}
	for _, dnat := range dnats.Items {
		if dnat.Status.Redo != NAT_GW_CREATED_AT {
			klog.V(3).Infof("redo dnat %s", dnat.Name)
			if err = c.redoDnat(dnat.Name, NAT_GW_CREATED_AT, false); err != nil {
				err := fmt.Errorf("failed to update dnat '%s' to redo, %v", dnat.Name, err)
				klog.Error(err)
				return err
			}
		}
	}
	return nil
}

func (c *Controller) getIptablesVersion(pod *corev1.Pod) (version string, err error) {
	operation := getIptablesVersion
	cmd := fmt.Sprintf("bash /kube-ovn/nat-gateway.sh %s", operation)
	klog.V(3).Infof(cmd)
	stdOutput, errOutput, err := util.ExecuteCommandInContainer(c.config.KubeClient, c.config.KubeRestConfig, pod.Namespace, pod.Name, "vpc-nat-gw", []string{"/bin/bash", "-c", cmd}...)

	if err != nil {
		if len(errOutput) > 0 {
			klog.Errorf("failed to ExecuteCommandInContainer, errOutput: %v", errOutput)
		}
		if len(stdOutput) > 0 {
			klog.V(3).Infof("failed to ExecuteCommandInContainer, stdOutput: %v", stdOutput)
		}
		return "", err
	}

	if len(stdOutput) > 0 {
		klog.V(3).Infof("ExecuteCommandInContainer stdOutput: %v", stdOutput)
	}

	if len(errOutput) > 0 {
		klog.Errorf("failed to ExecuteCommandInContainer errOutput: %v", errOutput)
		return "", err
	}

	versionMatcher := regexp.MustCompile(`v([0-9]+(\.[0-9]+)+)`)
	match := versionMatcher.FindStringSubmatch(stdOutput)
	if match == nil {
		return "", fmt.Errorf("no iptables version found in string: %s", stdOutput)
	}
	return match[1], nil
}

func (c *Controller) handleUpdateNatGwSubnetRoute(natGwKey string) error {
	if vpcNatEnabled != "true" {
		return fmt.Errorf("iptables nat gw not enable")
	}
	c.vpcNatGwKeyMutex.Lock(natGwKey)
	defer c.vpcNatGwKeyMutex.Unlock(natGwKey)
	gw, err := c.vpcNatGatewayLister.Get(natGwKey)
	if err != nil {
		return err
	}

	oriPod, err := c.getNatGwPod(natGwKey)
	if err != nil {
		err = fmt.Errorf("failed to get nat gw '%s' pod, %v", natGwKey, err)
		klog.Error(err)
		return err
	}
	pod := oriPod.DeepCopy()
	var extRules []string
	var v4ExternalGw, v4InternalGw, v4ExternalCidr string
	if subnet, ok := c.ipam.Subnets[util.VpcExternalNet]; ok {
		v4ExternalGw = subnet.V4Gw
		v4ExternalCidr = subnet.V4CIDR.String()
	} else {
		return fmt.Errorf("failed to get external subnet %s", util.VpcExternalNet)
	}
	extRules = append(extRules, fmt.Sprintf("%s,%s", v4ExternalCidr, v4ExternalGw))
	if err = c.execNatGwRules(pod, natGwExtSubnetRouteAdd, extRules); err != nil {
		err = fmt.Errorf("failed to exec nat gateway rule, err: %v", err)
		klog.Error(err)
		return err
	}

	if v4InternalGw, _, err = c.GetGwBySubnet(gw.Spec.Subnet); err != nil {
		err = fmt.Errorf("failed to get gw, err: %v", err)
		klog.Error(err)
		return err
	}
	vpc, err := c.vpcsLister.Get(gw.Spec.Vpc)
	if err != nil {
		err = fmt.Errorf("failed to get vpc, err: %v", err)
		klog.Error(err)
		return err
	}

	// update route table
	var newCIDRS, oldCIDRs, toBeDelCIDRs []string
	if len(vpc.Status.Subnets) > 0 {
		for _, s := range vpc.Status.Subnets {
			subnet, ok := c.ipam.Subnets[s]
			if !ok {
				err = fmt.Errorf("failed to get subnet, err: %v", err)
				klog.Error(err)
				return err
			}
			newCIDRS = append(newCIDRS, subnet.V4CIDR.String())
		}
	}
	if cidrs, ok := pod.Annotations[util.VpcCIDRsAnnotation]; ok {
		if err = json.Unmarshal([]byte(cidrs), &oldCIDRs); err != nil {
			return err
		}
	}
	for _, old := range oldCIDRs {
		if !util.ContainsString(newCIDRS, old) {
			toBeDelCIDRs = append(toBeDelCIDRs, old)
		}
	}

	if len(newCIDRS) > 0 {
		var rules []string
		for _, cidr := range newCIDRS {
			if !util.CIDRContainIP(cidr, v4InternalGw) {
				rules = append(rules, fmt.Sprintf("%s,%s", cidr, v4InternalGw))
			}
		}
		if len(rules) > 0 {
			if err = c.execNatGwRules(pod, natGwSubnetRouteAdd, rules); err != nil {
				err = fmt.Errorf("failed to exec nat gateway rule, err: %v", err)
				klog.Error(err)
				return err
			}
		}
	}

	if len(toBeDelCIDRs) > 0 {
		for _, cidr := range toBeDelCIDRs {
			if err = c.execNatGwRules(pod, natGwSubnetRouteDel, []string{cidr}); err != nil {
				err = fmt.Errorf("failed to exec nat gateway rule, err: %v", err)
				klog.Error(err)
				return err
			}
		}
	}

	cidrBytes, err := json.Marshal(newCIDRS)
	if err != nil {
		klog.Errorf("marshal eip annotation failed %v", err)
		return err
	}
	pod.Annotations[util.VpcCIDRsAnnotation] = string(cidrBytes)
	patch, err := util.GenerateStrategicMergePatchPayload(oriPod, pod)
	if err != nil {
		return err
	}
	if _, err := c.config.KubeClient.CoreV1().Pods(pod.Namespace).Patch(context.Background(), pod.Name,
		types.StrategicMergePatchType, patch, metav1.PatchOptions{}, ""); err != nil {
		err = fmt.Errorf("patch pod %s/%s failed %v", pod.Name, pod.Namespace, err)
		klog.Error(err)
		return err
	}

	return nil
}

func (c *Controller) execNatGwRules(pod *corev1.Pod, operation string, rules []string) error {
	cmd := fmt.Sprintf("bash /kube-ovn/nat-gateway.sh %s %s", operation, strings.Join(rules, " "))
	klog.V(3).Infof(cmd)
	stdOutput, errOutput, err := util.ExecuteCommandInContainer(c.config.KubeClient, c.config.KubeRestConfig, pod.Namespace, pod.Name, "vpc-nat-gw", []string{"/bin/bash", "-c", cmd}...)

	if err != nil {
		if len(errOutput) > 0 {
			klog.Errorf("failed to ExecuteCommandInContainer, errOutput: %v", errOutput)
		}
		if len(stdOutput) > 0 {
			klog.V(3).Infof("failed to ExecuteCommandInContainer, stdOutput: %v", stdOutput)
		}
		return err
	}

	if len(stdOutput) > 0 {
		klog.V(3).Infof("ExecuteCommandInContainer stdOutput: %v", stdOutput)
	}

	if len(errOutput) > 0 {
		klog.Errorf("failed to ExecuteCommandInContainer errOutput: %v", errOutput)
		return errors.New(errOutput)
	}
	return nil
}

func (c *Controller) genNatGwStatefulSet(gw *kubeovnv1.VpcNatGateway, oldSts *v1.StatefulSet) (newSts *v1.StatefulSet) {
	replicas := int32(1)
	name := genNatGwStsName(gw.Name)
	allowPrivilegeEscalation := true
	privileged := true
	labels := map[string]string{
		"app":                   name,
		util.VpcNatGatewayLabel: "true",
	}
	newPodAnnotations := map[string]string{}
	if oldSts != nil && len(oldSts.Annotations) != 0 {
		newPodAnnotations = oldSts.Annotations
	}

	podAnnotations := map[string]string{
		util.VpcNatGatewayAnnotation:     gw.Name,
		util.AttachmentNetworkAnnotation: fmt.Sprintf("%s/%s", c.config.PodNamespace, util.VpcExternalNet),
		util.LogicalSwitchAnnotation:     gw.Spec.Subnet,
		util.IpAddressAnnotation:         gw.Spec.LanIp,
	}
	for key, value := range podAnnotations {
		newPodAnnotations[key] = value
	}

	selectors := make(map[string]string)
	for _, v := range gw.Spec.Selector {
		parts := strings.Split(strings.TrimSpace(v), ":")
		if len(parts) != 2 {
			continue
		}
		selectors[strings.TrimSpace(parts[0])] = strings.TrimSpace(parts[1])
	}
	klog.V(3).Infof("prepare for vpc nat gateway pod, node selector: %v", selectors)

	var tolerations []corev1.Toleration
	for _, t := range gw.Spec.Tolerations {
		toleration := corev1.Toleration{
			Key:      t.Key,
			Value:    t.Value,
			Effect:   corev1.TaintEffect(t.Effect),
			Operator: corev1.TolerationOperator(t.Operator),
		}

		if t.TolerationSeconds != 0 {
			toleration.TolerationSeconds = &t.TolerationSeconds
		}
		tolerations = append(tolerations, toleration)
	}

	newSts = &v1.StatefulSet{
		ObjectMeta: metav1.ObjectMeta{
			Name:   name,
			Labels: labels,
		},
		Spec: v1.StatefulSetSpec{
			Replicas: &replicas,
			Selector: &metav1.LabelSelector{
				MatchLabels: labels,
			},
			Template: corev1.PodTemplateSpec{
				ObjectMeta: metav1.ObjectMeta{
					Labels:      labels,
					Annotations: newPodAnnotations,
				},
				Spec: corev1.PodSpec{
					Containers: []corev1.Container{
						{
							Name:            "vpc-nat-gw",
							Image:           vpcNatImage,
							Command:         []string{"bash"},
							Args:            []string{"-c", "while true; do sleep 10000; done"},
							ImagePullPolicy: corev1.PullIfNotPresent,
							SecurityContext: &corev1.SecurityContext{
								Privileged:               &privileged,
								AllowPrivilegeEscalation: &allowPrivilegeEscalation,
							},
						},
					},
					NodeSelector: selectors,
					Tolerations:  tolerations,
				},
			},
			UpdateStrategy: v1.StatefulSetUpdateStrategy{
				Type: v1.RollingUpdateStatefulSetStrategyType,
			},
		},
	}
	return
}

func (c *Controller) cleanUpVpcNatGw() error {
	gws, err := c.vpcNatGatewayLister.List(labels.Everything())
	if err != nil {
		klog.Errorf("failed to get vpc nat gateway, %v", err)
		return err
	}
	for _, gw := range gws {
		c.delVpcNatGatewayQueue.Add(gw.Name)
	}
	return nil
}

func (c *Controller) getNatGwPod(name string) (*corev1.Pod, error) {
	sel, _ := metav1.LabelSelectorAsSelector(&metav1.LabelSelector{
		MatchLabels: map[string]string{"app": genNatGwStsName(name), util.VpcNatGatewayLabel: "true"},
	})

	pods, err := c.podsLister.Pods(c.config.PodNamespace).List(sel)
	if err != nil {
		return nil, err
	} else if len(pods) == 0 {
		return nil, k8serrors.NewNotFound(v1.Resource("pod"), name)
	} else if len(pods) != 1 {
		time.Sleep(5 * time.Second)
		return nil, fmt.Errorf("too many pod")
	} else if pods[0].Status.Phase != "Running" {
		time.Sleep(5 * time.Second)
		return nil, fmt.Errorf("pod is not active now")
	}

	return pods[0], nil
}

func (c *Controller) checkVpcExternalNet() (err error) {
	networkClient := c.config.AttachNetClient.K8sCniCncfIoV1().NetworkAttachmentDefinitions(c.config.PodNamespace)
	if _, err = networkClient.Get(context.Background(), util.VpcExternalNet, metav1.GetOptions{}); err != nil {
		if k8serrors.IsNotFound(err) {
			klog.Errorf("vpc external multus net '%s' should be exist already before ovn-vpc-nat-gw-config applied", util.VpcExternalNet)
			return err
		}
		return err
	}
	return nil
}

func (c *Controller) initCreateAt(key string) (err error) {
	if NAT_GW_CREATED_AT != "" {
		return nil
	}
	pod, err := c.getNatGwPod(key)
	if err != nil {
		return err
	}
	NAT_GW_CREATED_AT = pod.CreationTimestamp.Format("2006-01-02T15:04:05")
	return nil
}

func (c *Controller) updateCrdNatGw(key string) error {
	gw, err := c.config.KubeOvnClient.KubeovnV1().VpcNatGateways().Get(context.Background(), key, metav1.GetOptions{})
	if err != nil {
		errMsg := fmt.Errorf("failed to get vpc nat gw '%s', %v", key, err)
		klog.Error(errMsg)
		return errMsg
	}
	var needUpdateLabel bool
	var op string
	// vpc nat gw label may lost
	if len(gw.Labels) == 0 {
		op = "add"
		gw.Labels = map[string]string{
			util.SubnetNameLabel: gw.Spec.Subnet,
			util.VpcNameLabel:    gw.Spec.Vpc,
		}
		needUpdateLabel = true
	} else {
		if gw.Labels[util.SubnetNameLabel] != gw.Spec.Subnet {
			op = "replace"
			gw.Labels[util.SubnetNameLabel] = gw.Spec.Subnet
			needUpdateLabel = true
		}
		if gw.Labels[util.VpcNameLabel] != gw.Spec.Vpc {
			op = "replace"
			gw.Labels[util.VpcNameLabel] = gw.Spec.Vpc
			needUpdateLabel = true
		}
	}
	if needUpdateLabel {
		patchPayloadTemplate := `[{ "op": "%s", "path": "/metadata/labels", "value": %s }]`
		raw, _ := json.Marshal(gw.Labels)
		patchPayload := fmt.Sprintf(patchPayloadTemplate, op, raw)
		if _, err := c.config.KubeOvnClient.KubeovnV1().VpcNatGateways().Patch(context.Background(), gw.Name, types.JSONPatchType,
			[]byte(patchPayload), metav1.PatchOptions{}); err != nil {
			klog.Errorf("failed to patch vpc nat gw %s: %v", gw.Name, err)
			return err
		}
	}
	return nil
}

func (c *Controller) getNatGw(router, subnet string) (string, error) {
	selectors := labels.Set{util.VpcNameLabel: router, util.SubnetNameLabel: subnet}.AsSelector()
	gws, err := c.vpcNatGatewayLister.List(selectors)
	if err != nil {
		return "", err
	}
	if len(gws) == 1 {
		return gws[0].Name, nil
	}
	if len(gws) == 0 {
		return "", fmt.Errorf("no vpc nat gw found by selector %v", selectors)
	}
	return "", fmt.Errorf("too many nat gw")
}<|MERGE_RESOLUTION|>--- conflicted
+++ resolved
@@ -404,14 +404,8 @@
 	for _, eip := range eips.Items {
 		if eip.Spec.NatGwDp == natGwKey && eip.Status.Redo != NAT_GW_CREATED_AT && eip.Annotations[util.VpcNatAnnotation] == "" {
 			klog.V(3).Infof("redo eip %s", eip.Name)
-<<<<<<< HEAD
 			if err = c.patchEipStatus(eip.Name, "", NAT_GW_CREATED_AT, "", "", false); err != nil {
-				klog.Errorf("failed to update eip '%s' to make sure applied, %v", eip.Name, err)
-=======
-			if err = c.patchEipStatus(eip.Name, "", NAT_GW_CREATED_AT, "", false); err != nil {
-				err = fmt.Errorf("failed to update eip '%s' to re-apply, %v", eip.Name, err)
-				klog.Error(err)
->>>>>>> a73deb47
+				klog.Errorf("failed to update eip '%s' to re-apply, %v", eip.Name, err)
 				return err
 			}
 		}
