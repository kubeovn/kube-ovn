package controller

import (
	"context"
	"encoding/json"
	"errors"
	"fmt"
	"reflect"
	"strings"
	"time"

	v1 "k8s.io/api/apps/v1"
	corev1 "k8s.io/api/core/v1"
	k8serrors "k8s.io/apimachinery/pkg/api/errors"
	metav1 "k8s.io/apimachinery/pkg/apis/meta/v1"
	"k8s.io/apimachinery/pkg/fields"
	"k8s.io/apimachinery/pkg/labels"
	"k8s.io/apimachinery/pkg/types"
	utilruntime "k8s.io/apimachinery/pkg/util/runtime"
	"k8s.io/client-go/tools/cache"
	"k8s.io/client-go/util/workqueue"
	"k8s.io/klog/v2"

	kubeovnv1 "github.com/kubeovn/kube-ovn/pkg/apis/kubeovn/v1"
	"github.com/kubeovn/kube-ovn/pkg/util"
)

var (
	vpcNatImage                     = ""
	vpcNatEnabled                   = "unknown"
	lastVpcNatCM  map[string]string = nil
	createAt                        = ""
)

const (
	natGwInit           = "init"
	natGwEipAdd         = "eip-add"
	natGwEipDel         = "eip-del"
	natGwDnatAdd        = "dnat-add"
	natGwDnatDel        = "dnat-del"
	natGwSnatAdd        = "snat-add"
	natGwSnatDel        = "snat-del"
	natGwSubnetFipAdd   = "floating-ip-add"
	natGwSubnetFipDel   = "floating-ip-del"
	natGwSubnetRouteAdd = "subnet-route-add"
	natGwSubnetRouteDel = "subnet-route-del"
)

func genNatGwDpName(name string) string {
	return fmt.Sprintf("vpc-nat-gw-%s", name)
}

func (c *Controller) resyncVpcNatGwConfig() {
	cm, err := c.configMapsLister.ConfigMaps(c.config.PodNamespace).Get(util.VpcNatGatewayConfig)
	if err != nil && !k8serrors.IsNotFound(err) {
		klog.Errorf("failed to get ovn-vpc-nat-gw-config, %v", err)
		return
	}

	if k8serrors.IsNotFound(err) || cm.Data["enable-vpc-nat-gw"] == "false" || cm.Data["image"] == "" {
		if vpcNatEnabled == "false" {
			return
		}
		klog.Info("start to clean up vpc nat gateway")
		if err := c.cleanUpVpcNatGw(); err != nil {
			klog.Errorf("failed to clean up vpc nat gateway, %v", err)
			return
		}
		vpcNatEnabled = "false"
		lastVpcNatCM = nil
		klog.Info("finish clean up vpc nat gateway")
		return
	} else {
		if vpcNatEnabled == "true" && lastVpcNatCM != nil && reflect.DeepEqual(cm.Data, lastVpcNatCM) {
			return
		}

		klog.Info("start establish vpc-nat-gateway")
		if err = c.checkVpcExternalNet(); err != nil {
			klog.Errorf("failed to check vpc external net, %v", err)
			return
		}

		gws, err := c.vpcNatGatewayLister.List(labels.Everything())
		if err != nil {
			klog.Errorf("failed to get vpc nat gateway, %v", err)
			return
		}
		vpcNatImage = cm.Data["image"]
		vpcNatEnabled = "true"
		lastVpcNatCM = cm.Data
		for _, gw := range gws {
			c.addOrUpdateVpcNatGatewayQueue.Add(gw.Name)
		}
		klog.Info("finish establishing vpc-nat-gateway")
		return
	}
}

func (c *Controller) enqueueAddVpcNatGw(obj interface{}) {
	if !c.isLeader() {
		return
	}
	var key string
	var err error
	if key, err = cache.MetaNamespaceKeyFunc(obj); err != nil {
		utilruntime.HandleError(err)
		return
	}
	klog.V(3).Infof("enqueue add vpc-nat-gw %s", key)
	c.addOrUpdateVpcNatGatewayQueue.Add(key)
}

func (c *Controller) enqueueUpdateVpcNatGw(old, new interface{}) {
	if !c.isLeader() {
		return
	}
	var key string
	var err error
	if key, err = cache.MetaNamespaceKeyFunc(new); err != nil {
		utilruntime.HandleError(err)
		return
	}
	c.addOrUpdateVpcNatGatewayQueue.Add(key)
}

func (c *Controller) enqueueDeleteVpcNatGw(obj interface{}) {
	if !c.isLeader() {
		return
	}
	var key string
	var err error
	if key, err = cache.MetaNamespaceKeyFunc(obj); err != nil {
		utilruntime.HandleError(err)
		return
	}
	c.delVpcNatGatewayQueue.Add(key)
}

func (c *Controller) runAddOrUpdateVpcNatGwWorker() {
	for c.processNextWorkItem("addOrUpdateVpcNatGateway", c.addOrUpdateVpcNatGatewayQueue, c.handleAddOrUpdateVpcNatGw) {
	}
}

func (c *Controller) runInitVpcNatGwWorker() {
	for c.processNextWorkItem("initVpcNatGateway", c.initVpcNatGatewayQueue, c.handleInitVpcNatGw) {
	}
}

func (c *Controller) runDelVpcNatGwWorker() {
	for c.processNextWorkItem("delVpcNatGateway", c.delVpcNatGatewayQueue, c.handleDelVpcNatGw) {
	}
}

func (c *Controller) runUpdateVpcFloatingIpWorker() {
	for c.processNextWorkItem("updateVpcFloatingIp", c.updateVpcFloatingIpQueue, c.handleUpdateVpcFloatingIp) {
	}
}

func (c *Controller) runUpdateVpcEipWorker() {
	for c.processNextWorkItem("UpdateVpcEip", c.updateVpcEipQueue, c.handleUpdateVpcEip) {
	}
}

func (c *Controller) runUpdateVpcDnatWorker() {
	for c.processNextWorkItem("updateVpcDnat", c.updateVpcDnatQueue, c.handleUpdateVpcDnat) {
	}
}

func (c *Controller) runUpdateVpcSnatWorker() {
	for c.processNextWorkItem("updateVpcSnat", c.updateVpcSnatQueue, c.handleUpdateVpcSnat) {
	}
}

func (c *Controller) runUpdateVpcSubnetWorker() {
	for c.processNextWorkItem("updateVpcSubnet", c.updateVpcSubnetQueue, c.handleUpdateNatGwSubnetRoute) {
	}
}

func (c *Controller) processNextWorkItem(processName string, queue workqueue.RateLimitingInterface, handler func(key string) error) bool {
	obj, shutdown := queue.Get()
	if shutdown {
		return false
	}

	err := func(obj interface{}) error {
		defer queue.Done(obj)
		var key string
		var ok bool
		if key, ok = obj.(string); !ok {
			queue.Forget(obj)
			utilruntime.HandleError(fmt.Errorf("expected string in workqueue but got %#v", obj))
			return nil
		}
		if err := handler(key); err != nil {
			return fmt.Errorf("error syncing '%s': %s, requeuing", key, err.Error())
		}
		queue.Forget(obj)
		return nil
	}(obj)

	if err != nil {
		utilruntime.HandleError(fmt.Errorf("process: %s. err: %v", processName, err))
		queue.AddRateLimited(obj)
		return true
	}
	return true
}

func (c *Controller) handleDelVpcNatGw(key string) error {
	c.vpcNatGwKeyMutex.Lock(key)
	defer c.vpcNatGwKeyMutex.Unlock(key)
	_, err := c.vpcNatGatewayLister.Get(key)
	if err != nil {
		if k8serrors.IsNotFound(err) {
			return c.config.KubeClient.AppsV1().Deployments(c.config.PodNamespace).Delete(context.Background(), genNatGwDpName(key), metav1.DeleteOptions{})
		}
		return err
	}
	return nil
}

func (c *Controller) handleAddOrUpdateVpcNatGw(key string) error {
	// create nat gw deployment
	c.vpcNatGwKeyMutex.Lock(key)
	defer c.vpcNatGwKeyMutex.Unlock(key)
	if vpcNatEnabled != "true" {
		// wait and check again
		time.Sleep(10 * time.Second)
		if vpcNatEnabled != "true" {
			return fmt.Errorf("failed to addOrUpdateVpcNatGw, vpcNatEnabled='%s'", vpcNatEnabled)
		}
	}
	gw, err := c.vpcNatGatewayLister.Get(key)
	if err != nil {
		if k8serrors.IsNotFound(err) {
			return nil
		}
		return err
	}
	if _, err := c.vpcsLister.Get(gw.Spec.Vpc); err != nil {
		klog.Errorf("failed to get vpc '%s', err: %v", gw.Spec.Vpc, err)
		return err
	}
	if _, err := c.subnetsLister.Get(gw.Spec.Subnet); err != nil {
		klog.Errorf("failed to get subnet '%s', err: %v", gw.Spec.Subnet, err)
		return err
	}

	// check or create deployment
	needToCreate := false
	oldDp, err := c.config.KubeClient.AppsV1().Deployments(c.config.PodNamespace).
		Get(context.Background(), genNatGwDpName(gw.Name), metav1.GetOptions{})

	if err != nil {
		if k8serrors.IsNotFound(err) {
			needToCreate = true
		} else {
			return err
		}
	}

	newDp := c.genNatGwDeployment(gw, oldDp.DeepCopy())

	if needToCreate {
		_, err := c.config.KubeClient.AppsV1().Deployments(c.config.PodNamespace).
			Create(context.Background(), newDp, metav1.CreateOptions{})

		if err != nil {
			klog.Errorf("failed to create deployment '%s', err: %v", newDp.Name, err)
			return err
		}
		return nil
	} else {
		_, err := c.config.KubeClient.AppsV1().Deployments(c.config.PodNamespace).
			Update(context.Background(), newDp, metav1.UpdateOptions{})

		if err != nil {
			klog.Errorf("failed to update deployment '%s', err: %v", newDp.Name, err)
			return err
		}
	}

	pod, err := c.getNatGwPod(key)
	if err != nil {
		if k8serrors.IsNotFound(err) {
			return nil
		}
		return err
	}
	if _, ok := pod.Annotations[util.VpcNatGatewayInitAnnotation]; ok {
		return c.syncVpcNatGwRules(key)
	}
	return nil
}

func (c *Controller) syncVpcNatGwRules(key string) error {
	// sync all nat crd
	pod, err := c.getNatGwPod(key)
	if err != nil {
		if k8serrors.IsNotFound(err) {
			return nil
		}
		return err
	}

	if _, hasInit := pod.Annotations[util.VpcNatGatewayInitAnnotation]; !hasInit {
		c.initVpcNatGatewayQueue.Add(key)
		return nil
	}
	c.updateVpcFloatingIpQueue.Add(key)
	c.updateVpcDnatQueue.Add(key)
	c.updateVpcSnatQueue.Add(key)
	c.updateVpcSubnetQueue.Add(key)
	c.updateVpcEipQueue.Add(key)
	return nil
}

func (c *Controller) handleInitVpcNatGw(key string) error {
	if vpcNatEnabled != "true" {
		time.Sleep(10 * time.Second)
		if vpcNatEnabled != "true" {
			return fmt.Errorf("failed init vpc nat gateway, vpcNatEnabled='%s'", vpcNatEnabled)
		}
	}
	c.vpcNatGwKeyMutex.Lock(key)
	defer c.vpcNatGwKeyMutex.Unlock(key)
	gw, err := c.vpcNatGatewayLister.Get(key)
	if err != nil {
		if k8serrors.IsNotFound(err) {
			return nil
		}
		return err
	}
	subnet, err := c.subnetsLister.Get(gw.Spec.Subnet)
	if err != nil {
		klog.Errorf("failed to get subnet '%s', %v", gw.Spec.Subnet, err)
		return fmt.Errorf("failed to initialize vpc nat gateway '%s', %v", key, err)
	}

	oriPod, err := c.getNatGwPod(key)
	if err != nil {
		if k8serrors.IsNotFound(err) {
			return nil
		}
		return err
	}
	pod := oriPod.DeepCopy()

	if pod.Status.Phase != corev1.PodRunning {
		time.Sleep(10 * 1000)
		return fmt.Errorf("failed to init vpc nat gateway, pod is not ready")
	}

	if _, hasInit := pod.Annotations[util.VpcNatGatewayInitAnnotation]; hasInit {
		return nil
	}
	createAt = pod.CreationTimestamp.Format("2006-01-02T15:04:05")
	klog.V(3).Infof("nat gw pod '%s' inited at %s", key, createAt)
	if err = c.execNatGwRules(pod, natGwInit, []string{subnet.Spec.CIDRBlock}); err != nil {
		klog.Errorf("failed to init vpc nat gateway, %v", err)
		return err
	}
	pod.Annotations[util.VpcNatGatewayInitAnnotation] = "true"
<<<<<<< HEAD
	if _, err := c.config.KubeClient.CoreV1().Pods(pod.Namespace).Patch(context.Background(), pod.Name, types.JSONPatchType, generatePatchPayload(pod.Annotations, "replace"), metav1.PatchOptions{}, ""); err != nil {
		klog.Errorf("patch pod %s/%s failed, %v", pod.Name, pod.Namespace, err)
=======
	patch, err := util.GenerateStrategicMergePatchPayload(oriPod, pod)
	if err != nil {
		return err
	}
	if _, err := c.config.KubeClient.CoreV1().Pods(pod.Namespace).Patch(context.Background(), pod.Name,
		types.StrategicMergePatchType, patch, metav1.PatchOptions{}, ""); err != nil {
		klog.Errorf("patch pod %s/%s failed %v", pod.Name, pod.Namespace, err)
>>>>>>> 0db63226
		return err
	}
	return c.syncVpcNatGwRules(key)
}

func (c *Controller) handleUpdateVpcFloatingIp(natGwKey string) error {
	if vpcNatEnabled != "true" {
		time.Sleep(10 * time.Second)
		if vpcNatEnabled != "true" {
			return fmt.Errorf("failed to update vpc floatingIp, vpcNatEnabled='%s'", vpcNatEnabled)
		}
	}
	c.vpcNatGwKeyMutex.Lock(natGwKey)
	defer c.vpcNatGwKeyMutex.Unlock(natGwKey)
	// refresh exist fips
	if err := c.initCreateAt(natGwKey); err != nil {
		klog.Errorf("failed to init nat gw pod '%s' create at, %v", natGwKey, err)
	}
<<<<<<< HEAD
	fips, err := c.config.KubeOvnClient.KubeovnV1().IptablesFIPRules().List(context.Background(), metav1.ListOptions{
		LabelSelector: fields.OneTermEqualSelector(util.VpcNatGatewayNameLabel, natGwKey).String(),
	})
=======

	oriPod, err := c.getNatGwPod(natGwKey)
>>>>>>> 0db63226
	if err != nil {
		klog.Errorf("failed to get all fips, %v", err)
		return err
	}
<<<<<<< HEAD
	for _, fip := range fips.Items {
		if fip.Status.Redo != createAt {
			klog.V(3).Infof("redo fip %s", fip.Name)
			if err = c.redoFip(fip.Name, createAt, false); err != nil {
				klog.Errorf("failed to update eip '%s' to make sure applied, %v", fip.Spec.EIP, err)
				return err
=======
	pod := oriPod.DeepCopy()

	var toBeDelEips, oldEips []*kubeovnv1.Eip
	if eipAnnotation, ok := pod.Annotations[util.VpcEipsAnnotation]; ok {
		if err := json.Unmarshal([]byte(eipAnnotation), &oldEips); err != nil {
			klog.Errorf("%v", gw.Spec.Eips)
			return err
		}
	}

	for _, oldEip := range oldEips {
		toBeDel := true
		for _, newEip := range gw.Spec.Eips {
			if oldEip.EipCIDR == newEip.EipCIDR {
				toBeDel = false
				break
>>>>>>> 0db63226
			}
		}

<<<<<<< HEAD
=======
	if len(toBeDelEips) > 0 {
		var delRules []string
		for _, rule := range toBeDelEips {
			delRules = append(delRules, rule.EipCIDR)
		}
		if err = c.execNatGwRules(pod, natGwEipDel, delRules); err != nil {
			klog.Errorf("failed to exec nat gateway rule, err: %v", err)
			return err
		}
	}

	if len(gw.Spec.Eips) > 0 {
		var addRules []string
		for _, rule := range gw.Spec.Eips {
			addRules = append(addRules, fmt.Sprintf("%s,%s", rule.EipCIDR, rule.Gateway))
		}
		if err = c.execNatGwRules(pod, natGwEipAdd, addRules); err != nil {
			return err
		}
	}

	eipBytes, err := json.Marshal(gw.Spec.Eips)
	if err != nil {
		klog.Errorf("marshal eip annotation failed %v", err)
		return err
	}
	pod.Annotations[util.VpcEipsAnnotation] = string(eipBytes)
	patch, err := util.GenerateStrategicMergePatchPayload(oriPod, pod)
	if err != nil {
		return err
	}
	if _, err := c.config.KubeClient.CoreV1().Pods(pod.Namespace).Patch(context.Background(), pod.Name,
		types.StrategicMergePatchType, patch, metav1.PatchOptions{}, ""); err != nil {
		klog.Errorf("patch pod %s/%s failed %v", pod.Name, pod.Namespace, err)
		return err
>>>>>>> 0db63226
	}
	return nil
}

func (c *Controller) handleUpdateVpcEip(natGwKey string) error {
	if vpcNatEnabled != "true" {
		time.Sleep(10 * time.Second)
		if vpcNatEnabled != "true" {
			return fmt.Errorf("failed to update vpc eip, vpcNatEnabled='%s'", vpcNatEnabled)
		}
	}
	c.vpcNatGwKeyMutex.Lock(natGwKey)
	defer c.vpcNatGwKeyMutex.Unlock(natGwKey)
	// refresh exist fips
	if err := c.initCreateAt(natGwKey); err != nil {
		klog.Errorf("failed to init nat gw pod '%s' create at, %v", natGwKey, err)
	}
<<<<<<< HEAD
	eips, err := c.config.KubeOvnClient.KubeovnV1().IptablesEIPs().List(context.Background(), metav1.ListOptions{
		LabelSelector: fields.OneTermEqualSelector(util.VpcNatLabel, "").String(),
	})
	if err != nil {
		klog.Errorf("failed to get not used eips, %v", err)
		return err
	}
	for _, eip := range eips.Items {
		if eip.Spec.NatGwDp == natGwKey && eip.Status.Redo != createAt {
			klog.V(3).Infof("redo eip %s", eip.Name)
			if err = c.patchEipStatus(eip.Name, "", createAt, "", false); err != nil {
				klog.Errorf("failed to update eip '%s' to make sure applied, %v", eip.Name, err)
				return err
			}
		}
=======

	oriPod, err := c.getNatGwPod(natGwKey)
	if err != nil {
		if k8serrors.IsNotFound(err) {
			return nil
		}
		return err
	}
	pod := oriPod.DeepCopy()

	// check md5
	newMd5 := fmt.Sprintf("%x", structhash.Md5(gw.Spec.FloatingIpRules, 1))
	oldMd5 := pod.Annotations[util.VpcFloatingIpMd5Annotation]
	if newMd5 == oldMd5 {
		return nil
	}

	// update rules
	var rules []string
	for _, rule := range gw.Spec.FloatingIpRules {
		rules = append(rules, fmt.Sprintf("%s,%s", rule.Eip, rule.InternalIp))
	}
	if err = c.execNatGwRules(pod, natGwFloatingIpSync, rules); err != nil {
		klog.Errorf("failed to exec nat gateway rule, err: %v", err)
		return err
	}

	// update annotation
	pod.Annotations[util.VpcFloatingIpMd5Annotation] = newMd5
	patch, err := util.GenerateStrategicMergePatchPayload(oriPod, pod)
	if err != nil {
		return err
	}
	if _, err := c.config.KubeClient.CoreV1().Pods(pod.Namespace).Patch(context.Background(), pod.Name,
		types.StrategicMergePatchType, patch, metav1.PatchOptions{}, ""); err != nil {
		klog.Errorf("patch pod %s/%s failed %v", pod.Name, pod.Namespace, err)
		return err
>>>>>>> 0db63226
	}
	return nil
}

func (c *Controller) handleUpdateVpcSnat(natGwKey string) error {
	if vpcNatEnabled != "true" {
		time.Sleep(10 * time.Second)
		if vpcNatEnabled != "true" {
			return fmt.Errorf("failed to update vpc snat, vpcNatEnabled='%s'", vpcNatEnabled)
		}
	}
	c.vpcNatGwKeyMutex.Lock(natGwKey)
	defer c.vpcNatGwKeyMutex.Unlock(natGwKey)
	// refresh exist snats
	if err := c.initCreateAt(natGwKey); err != nil {
		klog.Errorf("failed to init nat gw pod '%s' create at, %v", natGwKey, err)
	}
<<<<<<< HEAD
	snats, err := c.config.KubeOvnClient.KubeovnV1().IptablesSnatRules().List(context.Background(), metav1.ListOptions{
		LabelSelector: fields.OneTermEqualSelector(util.VpcNatGatewayNameLabel, natGwKey).String(),
	})
	if err != nil {
		klog.Errorf("failed to get all snats, %v", err)
		return err
	}
	for _, snat := range snats.Items {
		if snat.Status.Redo != createAt {
			klog.V(3).Infof("redo snat %s", snat.Name)
			if err = c.redoSnat(snat.Name, createAt, false); err != nil {
				klog.Errorf("failed to update eip '%s' to make sure applied, %v", snat.Spec.EIP, err)
				return err
			}
		}
=======

	oriPod, err := c.getNatGwPod(natGwKey)
	if err != nil {
		if k8serrors.IsNotFound(err) {
			return nil
		}
		return err
	}
	pod := oriPod.DeepCopy()

	// check md5
	newMd5 := fmt.Sprintf("%x", structhash.Md5(gw.Spec.SnatRules, 1))
	oldMd5 := pod.Annotations[util.VpcSnatMd5Annotation]
	if newMd5 == oldMd5 {
		return nil
	}

	// update rules
	var rules []string
	for _, rule := range gw.Spec.SnatRules {
		rules = append(rules, fmt.Sprintf("%s,%s", rule.Eip, rule.InternalCIDR))
	}
	if err = c.execNatGwRules(pod, natGwSnatSync, rules); err != nil {
		klog.Errorf("failed to exec nat gateway rule, err: %v", err)
		return err
	}

	// update annotation
	pod.Annotations[util.VpcSnatMd5Annotation] = newMd5
	patch, err := util.GenerateStrategicMergePatchPayload(oriPod, pod)
	if err != nil {
		return err
	}
	if _, err := c.config.KubeClient.CoreV1().Pods(pod.Namespace).Patch(context.Background(), pod.Name,
		types.StrategicMergePatchType, patch, metav1.PatchOptions{}, ""); err != nil {
		klog.Errorf("patch pod %s/%s failed %v", pod.Name, pod.Namespace, err)
		return err
>>>>>>> 0db63226
	}
	return nil
}

func (c *Controller) handleUpdateVpcDnat(natGwKey string) error {
	if vpcNatEnabled != "true" {
		time.Sleep(10 * time.Second)
		if vpcNatEnabled != "true" {
			return fmt.Errorf("failed update vpc dnat, vpcNatEnabled='%s'", vpcNatEnabled)
		}
	}
	c.vpcNatGwKeyMutex.Lock(natGwKey)
	defer c.vpcNatGwKeyMutex.Unlock(natGwKey)
	// refresh exist dnats
	if err := c.initCreateAt(natGwKey); err != nil {
		klog.Errorf("failed to init nat gw pod '%s' create at, %v", natGwKey, err)
	}
<<<<<<< HEAD
	dnats, err := c.config.KubeOvnClient.KubeovnV1().IptablesDnatRules().List(context.Background(), metav1.ListOptions{
		LabelSelector: fields.OneTermEqualSelector(util.VpcNatGatewayNameLabel, natGwKey).String(),
	})
=======

	oriPod, err := c.getNatGwPod(natGwKey)
>>>>>>> 0db63226
	if err != nil {
		klog.Errorf("failed to get all dnats, %v", err)
		return err
	}
<<<<<<< HEAD
	for _, dnat := range dnats.Items {
		if dnat.Status.Redo != createAt {
			klog.V(3).Infof("redo dnat %s", dnat.Name)
			if err = c.redoDnat(dnat.Name, createAt, false); err != nil {
				klog.Errorf("failed to update dnat '%s' to make sure applied, %v", dnat.Name, err)
				return err
			}
		}
=======
	pod := oriPod.DeepCopy()

	// check md5
	newMd5 := fmt.Sprintf("%x", structhash.Md5(gw.Spec.DnatRules, 1))
	oldMd5 := pod.Annotations[util.VpcDnatMd5Annotation]
	if newMd5 == oldMd5 {
		return nil
	}

	// update rules
	var rules []string
	for _, rule := range gw.Spec.DnatRules {
		rules = append(rules, fmt.Sprintf("%s,%s,%s,%s,%s", rule.Eip, rule.ExternalPort, rule.Protocol, rule.InternalIp, rule.InternalPort))
	}
	if err = c.execNatGwRules(pod, natGwDnatSync, rules); err != nil {
		klog.Errorf("failed to exec nat gateway rule, err: %v", err)
		return err
	}

	// update annotation
	pod.Annotations[util.VpcDnatMd5Annotation] = newMd5
	patch, err := util.GenerateStrategicMergePatchPayload(oriPod, pod)
	if err != nil {
		return err
	}
	if _, err := c.config.KubeClient.CoreV1().Pods(pod.Namespace).Patch(context.Background(), pod.Name,
		types.StrategicMergePatchType, patch, metav1.PatchOptions{}, ""); err != nil {
		klog.Errorf("patch pod %s/%s failed %v", pod.Name, pod.Namespace, err)
		return err
>>>>>>> 0db63226
	}
	return nil
}

func (c *Controller) handleUpdateNatGwSubnetRoute(natGwKey string) error {
	if vpcNatEnabled != "true" {
		time.Sleep(10 * time.Second)
		if vpcNatEnabled != "true" {
			return fmt.Errorf("failed to update subnet route, vpcNatEnabled='%s'", vpcNatEnabled)
		}
	}
	c.vpcNatGwKeyMutex.Lock(natGwKey)
	defer c.vpcNatGwKeyMutex.Unlock(natGwKey)
	gw, err := c.vpcNatGatewayLister.Get(natGwKey)
	if err != nil {
		if k8serrors.IsNotFound(err) {
			return nil
		}
		return err
	}

	oriPod, err := c.getNatGwPod(natGwKey)
	if err != nil {
		if k8serrors.IsNotFound(err) {
			return nil
		}
		return err
	}
	pod := oriPod.DeepCopy()

	gwSubnet, err := c.subnetsLister.Get(gw.Spec.Subnet)
	if err != nil {
		klog.Errorf("failed to get subnet, err: %v", err)
		return err
	}
	vpc, err := c.vpcsLister.Get(gw.Spec.Vpc)
	if err != nil {
		klog.Errorf("failed to get vpc, err: %v", err)
		return err
	}

	// update route table
	var newCIDRS, oldCIDRs, toBeDelCIDRs []string
	if len(vpc.Status.Subnets) > 0 {
		for _, s := range vpc.Status.Subnets {
			subnet, err := c.subnetsLister.Get(s)
			if err != nil {
				klog.Errorf("failed to get subnet, err: %v", err)
				return err
			}
			newCIDRS = append(newCIDRS, subnet.Spec.CIDRBlock)
		}
	}
	if cidrs, ok := pod.Annotations[util.VpcCIDRsAnnotation]; ok {
		if err = json.Unmarshal([]byte(cidrs), &oldCIDRs); err != nil {
			return err
		}
	}
	for _, old := range oldCIDRs {
		if !util.ContainsString(newCIDRS, old) {
			toBeDelCIDRs = append(toBeDelCIDRs, old)
		}
	}

	if len(newCIDRS) > 0 {
		var rules []string
		for _, cidr := range newCIDRS {
			if !util.CIDRContainIP(cidr, gwSubnet.Spec.Gateway) {
				rules = append(rules, fmt.Sprintf("%s,%s", cidr, gwSubnet.Spec.Gateway))
			}
		}
		if err = c.execNatGwRules(pod, natGwSubnetRouteAdd, rules); err != nil {
			klog.Errorf("failed to exec nat gateway rule, err: %v", err)
			return err
		}
	}

	if len(toBeDelCIDRs) > 0 {
		for _, cidr := range toBeDelCIDRs {
			if err = c.execNatGwRules(pod, natGwSubnetRouteDel, []string{cidr}); err != nil {
				klog.Errorf("failed to exec nat gateway rule, err: %v", err)
				return err
			}
		}
	}

	cidrBytes, err := json.Marshal(newCIDRS)
	if err != nil {
		klog.Errorf("marshal eip annotation failed %v", err)
		return err
	}
	pod.Annotations[util.VpcCIDRsAnnotation] = string(cidrBytes)
	patch, err := util.GenerateStrategicMergePatchPayload(oriPod, pod)
	if err != nil {
		return err
	}
	if _, err := c.config.KubeClient.CoreV1().Pods(pod.Namespace).Patch(context.Background(), pod.Name,
		types.StrategicMergePatchType, patch, metav1.PatchOptions{}, ""); err != nil {
		klog.Errorf("patch pod %s/%s failed %v", pod.Name, pod.Namespace, err)
		return err
	}

	return nil
}

func (c *Controller) execNatGwRules(pod *corev1.Pod, operation string, rules []string) error {
	cmd := fmt.Sprintf("bash /kube-ovn/nat-gateway.sh %s %s", operation, strings.Join(rules, " "))
	klog.V(3).Infof(cmd)
	stdOutput, errOutput, err := util.ExecuteCommandInContainer(c.config.KubeClient, c.config.KubeRestConfig, pod.Namespace, pod.Name, "vpc-nat-gw", []string{"/bin/bash", "-c", cmd}...)

	if err != nil {
		if len(errOutput) > 0 {
			klog.Errorf("failed to ExecuteCommandInContainer, errOutput: %v", errOutput)
		}
		if len(stdOutput) > 0 {
			klog.V(3).Infof("failed to ExecuteCommandInContainer, stdOutput: %v", stdOutput)
		}
		return err
	}

	if len(stdOutput) > 0 {
		klog.V(3).Infof("ExecuteCommandInContainer stdOutput: %v", stdOutput)
	}

	if len(errOutput) > 0 {
		klog.Errorf("failed to ExecuteCommandInContainer errOutput: %v", errOutput)
		return errors.New(errOutput)
	}
	return nil
}

func (c *Controller) genNatGwDeployment(gw *kubeovnv1.VpcNatGateway, oldDeploy *v1.Deployment) (dp *v1.Deployment) {
	replicas := int32(1)
	name := genNatGwDpName(gw.Name)
	allowPrivilegeEscalation := true
	privileged := true
	labels := map[string]string{
		"app":                   name,
		util.VpcNatGatewayLabel: "true",
	}
	newPodAnnotations := map[string]string{}
	if oldDeploy != nil && len(oldDeploy.Annotations) != 0 {
		newPodAnnotations = oldDeploy.Annotations
	}

	podAnnotations := map[string]string{
		util.VpcNatGatewayAnnotation:     gw.Name,
		util.AttachmentNetworkAnnotation: fmt.Sprintf("%s/%s", c.config.PodNamespace, util.VpcExternalNet),
		util.LogicalSwitchAnnotation:     gw.Spec.Subnet,
		util.IpAddressAnnotation:         gw.Spec.LanIp,
	}
	for key, value := range podAnnotations {
		newPodAnnotations[key] = value
	}

	selectors := make(map[string]string)
	for _, v := range gw.Spec.Selector {
		parts := strings.Split(strings.TrimSpace(v), ":")
		if len(parts) != 2 {
			continue
		}
		selectors[strings.TrimSpace(parts[0])] = strings.TrimSpace(parts[1])
	}
	klog.V(3).Infof("prepare for vpc nat gateway pod, node selector: %v", selectors)

	dp = &v1.Deployment{
		ObjectMeta: metav1.ObjectMeta{
			Name: name,
		},
		Spec: v1.DeploymentSpec{
			Replicas: &replicas,
			Selector: &metav1.LabelSelector{
				MatchLabels: labels,
			},
			Template: corev1.PodTemplateSpec{
				ObjectMeta: metav1.ObjectMeta{
					Labels:      labels,
					Annotations: newPodAnnotations,
				},
				Spec: corev1.PodSpec{
					Containers: []corev1.Container{
						{
							Name:            "vpc-nat-gw",
							Image:           vpcNatImage,
							Command:         []string{"bash"},
							Args:            []string{"-c", "while true; do sleep 10000; done"},
							ImagePullPolicy: corev1.PullIfNotPresent,
							SecurityContext: &corev1.SecurityContext{
								Privileged:               &privileged,
								AllowPrivilegeEscalation: &allowPrivilegeEscalation,
							},
						},
					},
					NodeSelector: selectors,
				},
			},
			Strategy: v1.DeploymentStrategy{
				Type: v1.RecreateDeploymentStrategyType,
			},
		},
	}
	return
}

func (c *Controller) cleanUpVpcNatGw() error {
	gws, err := c.vpcNatGatewayLister.List(labels.Everything())
	if err != nil {
		klog.Errorf("failed to get vpc nat gateway, %v", err)
		return err
	}
	for _, gw := range gws {
		c.delVpcNatGatewayQueue.Add(gw.Name)
	}
	return nil
}

func (c *Controller) getNatGwPod(name string) (*corev1.Pod, error) {
	sel, _ := metav1.LabelSelectorAsSelector(&metav1.LabelSelector{
		MatchLabels: map[string]string{"app": genNatGwDpName(name), util.VpcNatGatewayLabel: "true"},
	})

	pods, err := c.podsLister.Pods(c.config.PodNamespace).List(sel)
	if err != nil {
		return nil, err
	} else if len(pods) == 0 {
		time.Sleep(2 * time.Second)
		return nil, fmt.Errorf("pod '%s' not exist", name)
	} else if len(pods) != 1 {
		time.Sleep(5 * time.Second)
		return nil, fmt.Errorf("too many pod")
	} else if pods[0].Status.Phase != "Running" {
		time.Sleep(5 * time.Second)
		return nil, fmt.Errorf("pod is not active now")
	}

	return pods[0], nil
}

func (c *Controller) checkVpcExternalNet() (err error) {
	networkClient := c.config.AttachNetClient.K8sCniCncfIoV1().NetworkAttachmentDefinitions(c.config.PodNamespace)
	_, err = networkClient.Get(context.Background(), util.VpcExternalNet, metav1.GetOptions{})
	if err != nil {
		if k8serrors.IsNotFound(err) {
			klog.Errorf("vpc external multus net '%s' should be exist already before ovn-vpc-nat-gw-config applied", util.VpcExternalNet)
		}
	}
	return err
}

func (c *Controller) initCreateAt(key string) (err error) {
	if createAt != "" {
		return nil
	}
	pod, err := c.getNatGwPod(key)
	if err != nil {
		if k8serrors.IsNotFound(err) {
			return nil
		}
		return err
	}
	createAt = pod.CreationTimestamp.Format("2006-01-02T15:04:05")
	return nil
}<|MERGE_RESOLUTION|>--- conflicted
+++ resolved
@@ -362,10 +362,6 @@
 		return err
 	}
 	pod.Annotations[util.VpcNatGatewayInitAnnotation] = "true"
-<<<<<<< HEAD
-	if _, err := c.config.KubeClient.CoreV1().Pods(pod.Namespace).Patch(context.Background(), pod.Name, types.JSONPatchType, generatePatchPayload(pod.Annotations, "replace"), metav1.PatchOptions{}, ""); err != nil {
-		klog.Errorf("patch pod %s/%s failed, %v", pod.Name, pod.Namespace, err)
-=======
 	patch, err := util.GenerateStrategicMergePatchPayload(oriPod, pod)
 	if err != nil {
 		return err
@@ -373,7 +369,6 @@
 	if _, err := c.config.KubeClient.CoreV1().Pods(pod.Namespace).Patch(context.Background(), pod.Name,
 		types.StrategicMergePatchType, patch, metav1.PatchOptions{}, ""); err != nil {
 		klog.Errorf("patch pod %s/%s failed %v", pod.Name, pod.Namespace, err)
->>>>>>> 0db63226
 		return err
 	}
 	return c.syncVpcNatGwRules(key)
@@ -392,84 +387,24 @@
 	if err := c.initCreateAt(natGwKey); err != nil {
 		klog.Errorf("failed to init nat gw pod '%s' create at, %v", natGwKey, err)
 	}
-<<<<<<< HEAD
+
 	fips, err := c.config.KubeOvnClient.KubeovnV1().IptablesFIPRules().List(context.Background(), metav1.ListOptions{
 		LabelSelector: fields.OneTermEqualSelector(util.VpcNatGatewayNameLabel, natGwKey).String(),
 	})
-=======
-
-	oriPod, err := c.getNatGwPod(natGwKey)
->>>>>>> 0db63226
+
 	if err != nil {
 		klog.Errorf("failed to get all fips, %v", err)
 		return err
 	}
-<<<<<<< HEAD
+
 	for _, fip := range fips.Items {
 		if fip.Status.Redo != createAt {
 			klog.V(3).Infof("redo fip %s", fip.Name)
 			if err = c.redoFip(fip.Name, createAt, false); err != nil {
 				klog.Errorf("failed to update eip '%s' to make sure applied, %v", fip.Spec.EIP, err)
 				return err
-=======
-	pod := oriPod.DeepCopy()
-
-	var toBeDelEips, oldEips []*kubeovnv1.Eip
-	if eipAnnotation, ok := pod.Annotations[util.VpcEipsAnnotation]; ok {
-		if err := json.Unmarshal([]byte(eipAnnotation), &oldEips); err != nil {
-			klog.Errorf("%v", gw.Spec.Eips)
-			return err
-		}
-	}
-
-	for _, oldEip := range oldEips {
-		toBeDel := true
-		for _, newEip := range gw.Spec.Eips {
-			if oldEip.EipCIDR == newEip.EipCIDR {
-				toBeDel = false
-				break
->>>>>>> 0db63226
 			}
 		}
-
-<<<<<<< HEAD
-=======
-	if len(toBeDelEips) > 0 {
-		var delRules []string
-		for _, rule := range toBeDelEips {
-			delRules = append(delRules, rule.EipCIDR)
-		}
-		if err = c.execNatGwRules(pod, natGwEipDel, delRules); err != nil {
-			klog.Errorf("failed to exec nat gateway rule, err: %v", err)
-			return err
-		}
-	}
-
-	if len(gw.Spec.Eips) > 0 {
-		var addRules []string
-		for _, rule := range gw.Spec.Eips {
-			addRules = append(addRules, fmt.Sprintf("%s,%s", rule.EipCIDR, rule.Gateway))
-		}
-		if err = c.execNatGwRules(pod, natGwEipAdd, addRules); err != nil {
-			return err
-		}
-	}
-
-	eipBytes, err := json.Marshal(gw.Spec.Eips)
-	if err != nil {
-		klog.Errorf("marshal eip annotation failed %v", err)
-		return err
-	}
-	pod.Annotations[util.VpcEipsAnnotation] = string(eipBytes)
-	patch, err := util.GenerateStrategicMergePatchPayload(oriPod, pod)
-	if err != nil {
-		return err
-	}
-	if _, err := c.config.KubeClient.CoreV1().Pods(pod.Namespace).Patch(context.Background(), pod.Name,
-		types.StrategicMergePatchType, patch, metav1.PatchOptions{}, ""); err != nil {
-		klog.Errorf("patch pod %s/%s failed %v", pod.Name, pod.Namespace, err)
-		return err
->>>>>>> 0db63226
 	}
 	return nil
 }
@@ -487,7 +422,6 @@
 	if err := c.initCreateAt(natGwKey); err != nil {
 		klog.Errorf("failed to init nat gw pod '%s' create at, %v", natGwKey, err)
 	}
-<<<<<<< HEAD
 	eips, err := c.config.KubeOvnClient.KubeovnV1().IptablesEIPs().List(context.Background(), metav1.ListOptions{
 		LabelSelector: fields.OneTermEqualSelector(util.VpcNatLabel, "").String(),
 	})
@@ -503,45 +437,6 @@
 				return err
 			}
 		}
-=======
-
-	oriPod, err := c.getNatGwPod(natGwKey)
-	if err != nil {
-		if k8serrors.IsNotFound(err) {
-			return nil
-		}
-		return err
-	}
-	pod := oriPod.DeepCopy()
-
-	// check md5
-	newMd5 := fmt.Sprintf("%x", structhash.Md5(gw.Spec.FloatingIpRules, 1))
-	oldMd5 := pod.Annotations[util.VpcFloatingIpMd5Annotation]
-	if newMd5 == oldMd5 {
-		return nil
-	}
-
-	// update rules
-	var rules []string
-	for _, rule := range gw.Spec.FloatingIpRules {
-		rules = append(rules, fmt.Sprintf("%s,%s", rule.Eip, rule.InternalIp))
-	}
-	if err = c.execNatGwRules(pod, natGwFloatingIpSync, rules); err != nil {
-		klog.Errorf("failed to exec nat gateway rule, err: %v", err)
-		return err
-	}
-
-	// update annotation
-	pod.Annotations[util.VpcFloatingIpMd5Annotation] = newMd5
-	patch, err := util.GenerateStrategicMergePatchPayload(oriPod, pod)
-	if err != nil {
-		return err
-	}
-	if _, err := c.config.KubeClient.CoreV1().Pods(pod.Namespace).Patch(context.Background(), pod.Name,
-		types.StrategicMergePatchType, patch, metav1.PatchOptions{}, ""); err != nil {
-		klog.Errorf("patch pod %s/%s failed %v", pod.Name, pod.Namespace, err)
-		return err
->>>>>>> 0db63226
 	}
 	return nil
 }
@@ -559,7 +454,6 @@
 	if err := c.initCreateAt(natGwKey); err != nil {
 		klog.Errorf("failed to init nat gw pod '%s' create at, %v", natGwKey, err)
 	}
-<<<<<<< HEAD
 	snats, err := c.config.KubeOvnClient.KubeovnV1().IptablesSnatRules().List(context.Background(), metav1.ListOptions{
 		LabelSelector: fields.OneTermEqualSelector(util.VpcNatGatewayNameLabel, natGwKey).String(),
 	})
@@ -575,45 +469,6 @@
 				return err
 			}
 		}
-=======
-
-	oriPod, err := c.getNatGwPod(natGwKey)
-	if err != nil {
-		if k8serrors.IsNotFound(err) {
-			return nil
-		}
-		return err
-	}
-	pod := oriPod.DeepCopy()
-
-	// check md5
-	newMd5 := fmt.Sprintf("%x", structhash.Md5(gw.Spec.SnatRules, 1))
-	oldMd5 := pod.Annotations[util.VpcSnatMd5Annotation]
-	if newMd5 == oldMd5 {
-		return nil
-	}
-
-	// update rules
-	var rules []string
-	for _, rule := range gw.Spec.SnatRules {
-		rules = append(rules, fmt.Sprintf("%s,%s", rule.Eip, rule.InternalCIDR))
-	}
-	if err = c.execNatGwRules(pod, natGwSnatSync, rules); err != nil {
-		klog.Errorf("failed to exec nat gateway rule, err: %v", err)
-		return err
-	}
-
-	// update annotation
-	pod.Annotations[util.VpcSnatMd5Annotation] = newMd5
-	patch, err := util.GenerateStrategicMergePatchPayload(oriPod, pod)
-	if err != nil {
-		return err
-	}
-	if _, err := c.config.KubeClient.CoreV1().Pods(pod.Namespace).Patch(context.Background(), pod.Name,
-		types.StrategicMergePatchType, patch, metav1.PatchOptions{}, ""); err != nil {
-		klog.Errorf("patch pod %s/%s failed %v", pod.Name, pod.Namespace, err)
-		return err
->>>>>>> 0db63226
 	}
 	return nil
 }
@@ -631,19 +486,14 @@
 	if err := c.initCreateAt(natGwKey); err != nil {
 		klog.Errorf("failed to init nat gw pod '%s' create at, %v", natGwKey, err)
 	}
-<<<<<<< HEAD
+
 	dnats, err := c.config.KubeOvnClient.KubeovnV1().IptablesDnatRules().List(context.Background(), metav1.ListOptions{
 		LabelSelector: fields.OneTermEqualSelector(util.VpcNatGatewayNameLabel, natGwKey).String(),
 	})
-=======
-
-	oriPod, err := c.getNatGwPod(natGwKey)
->>>>>>> 0db63226
 	if err != nil {
 		klog.Errorf("failed to get all dnats, %v", err)
 		return err
 	}
-<<<<<<< HEAD
 	for _, dnat := range dnats.Items {
 		if dnat.Status.Redo != createAt {
 			klog.V(3).Infof("redo dnat %s", dnat.Name)
@@ -652,37 +502,6 @@
 				return err
 			}
 		}
-=======
-	pod := oriPod.DeepCopy()
-
-	// check md5
-	newMd5 := fmt.Sprintf("%x", structhash.Md5(gw.Spec.DnatRules, 1))
-	oldMd5 := pod.Annotations[util.VpcDnatMd5Annotation]
-	if newMd5 == oldMd5 {
-		return nil
-	}
-
-	// update rules
-	var rules []string
-	for _, rule := range gw.Spec.DnatRules {
-		rules = append(rules, fmt.Sprintf("%s,%s,%s,%s,%s", rule.Eip, rule.ExternalPort, rule.Protocol, rule.InternalIp, rule.InternalPort))
-	}
-	if err = c.execNatGwRules(pod, natGwDnatSync, rules); err != nil {
-		klog.Errorf("failed to exec nat gateway rule, err: %v", err)
-		return err
-	}
-
-	// update annotation
-	pod.Annotations[util.VpcDnatMd5Annotation] = newMd5
-	patch, err := util.GenerateStrategicMergePatchPayload(oriPod, pod)
-	if err != nil {
-		return err
-	}
-	if _, err := c.config.KubeClient.CoreV1().Pods(pod.Namespace).Patch(context.Background(), pod.Name,
-		types.StrategicMergePatchType, patch, metav1.PatchOptions{}, ""); err != nil {
-		klog.Errorf("patch pod %s/%s failed %v", pod.Name, pod.Namespace, err)
-		return err
->>>>>>> 0db63226
 	}
 	return nil
 }
