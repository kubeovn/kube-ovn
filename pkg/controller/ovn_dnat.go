--- conflicted
+++ resolved
@@ -245,22 +245,12 @@
 		return err
 	}
 
-<<<<<<< HEAD
-=======
-	if cachedEip.Spec.Type == util.DnatUsingEip &&
-		cachedEip.Annotations[util.VpcNatAnnotation] != "" &&
-		cachedEip.Annotations[util.VpcNatAnnotation] != cachedDnat.Name {
-		err = fmt.Errorf("failed to create dnat %s, eip '%s' is using by other dnat %s", key, eipName, cachedEip.Annotations[util.VpcNatAnnotation])
-		return err
-	}
-
 	if err = c.patchOvnDnatStatus(key, vpcName, cachedEip.Status.V4Ip,
 		internalV4Ip, mac, false); err != nil {
 		klog.Errorf("failed to patch status for dnat %s, %v", key, err)
 		return err
 	}
 
->>>>>>> da323a52
 	if err = c.handleAddOvnEipFinalizer(cachedEip, util.OvnDnatUseEipFinalizer); err != nil {
 		klog.Errorf("failed to add finalizer for ovn eip, %v", err)
 		return err
