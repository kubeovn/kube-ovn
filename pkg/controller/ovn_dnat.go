--- conflicted
+++ resolved
@@ -322,7 +322,6 @@
 		return err
 	}
 
-<<<<<<< HEAD
 	if internalV4Ip != "" && v4Eip != "" {
 		if err = c.AddDnatRule(vpcName, cachedDnat.Name, v4Eip, internalV4Ip, externalPort, internalPort, protocol); err != nil {
 			klog.Errorf("failed to create v4 dnat, %v", err)
@@ -335,10 +334,7 @@
 			return err
 		}
 	}
-	if err := c.handleAddOvnDnatFinalizer(cachedDnat, util.KubeOVNControllerFinalizer); err != nil {
-=======
 	if err := c.handleAddOvnDnatFinalizer(cachedDnat); err != nil {
->>>>>>> dd9a25db
 		klog.Errorf("failed to add finalizer for ovn dnat %s, %v", cachedDnat.Name, err)
 		return err
 	}
