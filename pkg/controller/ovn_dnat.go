--- conflicted
+++ resolved
@@ -578,7 +578,6 @@
 	return nil
 }
 
-<<<<<<< HEAD
 func (c *Controller) AddDnatRule(vpcName, dnatName, externalIp, internalIp, externalPort, internalPort, protocol string) error {
 	var (
 		externalEndpoint = net.JoinHostPort(externalIp, externalPort)
@@ -586,39 +585,23 @@
 		err              error
 	)
 
-	if err = c.ovnNbClient.CreateLoadBalancer(dnatName, protocol, ""); err != nil {
-=======
-func (c *Controller) AddDnatRule(vpcName, dnatName, externalIP, internalIP, externalPort, internalPort, protocol string) error {
-	externalEndpoint := net.JoinHostPort(externalIP, externalPort)
-	internalEndpoint := net.JoinHostPort(internalIP, internalPort)
-
-	if err := c.OVNNbClient.CreateLoadBalancer(dnatName, protocol, ""); err != nil {
->>>>>>> 8a0ec964
+	if err = c.OVNNbClient.CreateLoadBalancer(dnatName, protocol, ""); err != nil {
 		klog.Errorf("create loadBalancer %s: %v", dnatName, err)
 		return err
 	}
 
-<<<<<<< HEAD
-	if err = c.ovnNbClient.LoadBalancerAddVip(dnatName, externalEndpoint, internalEndpoint); err != nil {
-=======
-	if err := c.OVNNbClient.LoadBalancerAddVip(dnatName, externalEndpoint, internalEndpoint); err != nil {
->>>>>>> 8a0ec964
+	if err = c.OVNNbClient.LoadBalancerAddVip(dnatName, externalEndpoint, internalEndpoint); err != nil {
 		klog.Errorf("add vip %s with backends %s to LB %s: %v", externalEndpoint, internalEndpoint, dnatName, err)
 		return err
 	}
 
-<<<<<<< HEAD
-	if err = c.ovnNbClient.LogicalRouterUpdateLoadBalancers(vpcName, ovsdb.MutateOperationInsert, dnatName); err != nil {
-=======
-	if err := c.OVNNbClient.LogicalRouterUpdateLoadBalancers(vpcName, ovsdb.MutateOperationInsert, dnatName); err != nil {
->>>>>>> 8a0ec964
+	if err = c.OVNNbClient.LogicalRouterUpdateLoadBalancers(vpcName, ovsdb.MutateOperationInsert, dnatName); err != nil {
 		klog.Errorf("add lb %s to vpc %s: %v", dnatName, vpcName, err)
 		return err
 	}
 	return nil
 }
 
-<<<<<<< HEAD
 func (c *Controller) DelDnatRule(vpcName, dnatName, externalIp, externalPort string) error {
 	var (
 		externalEndpoint  = net.JoinHostPort(externalIp, externalPort)
@@ -626,22 +609,12 @@
 		err               error
 	)
 
-	if err = c.ovnNbClient.LoadBalancerDeleteVip(dnatName, externalEndpoint, ignoreHealthCheck); err != nil {
-=======
-func (c *Controller) DelDnatRule(vpcName, dnatName, externalIP, externalPort string) error {
-	externalEndpoint := net.JoinHostPort(externalIP, externalPort)
-
-	if err := c.OVNNbClient.LoadBalancerDeleteVip(dnatName, externalEndpoint); err != nil {
->>>>>>> 8a0ec964
+	if err = c.OVNNbClient.LoadBalancerDeleteVip(dnatName, externalEndpoint, ignoreHealthCheck); err != nil {
 		klog.Errorf("delete loadBalancer vips %s: %v", externalEndpoint, err)
 		return err
 	}
 
-<<<<<<< HEAD
-	if err = c.ovnNbClient.LogicalRouterUpdateLoadBalancers(vpcName, ovsdb.MutateOperationDelete, dnatName); err != nil {
-=======
-	if err := c.OVNNbClient.LogicalRouterUpdateLoadBalancers(vpcName, ovsdb.MutateOperationDelete, dnatName); err != nil {
->>>>>>> 8a0ec964
+	if err = c.OVNNbClient.LogicalRouterUpdateLoadBalancers(vpcName, ovsdb.MutateOperationDelete, dnatName); err != nil {
 		klog.Errorf("failed to remove lb %s from vpc %s: %v", dnatName, vpcName, err)
 		return err
 	}
