package controller

import (
	"context"
	"encoding/json"
	"fmt"
	"net"

	"github.com/ovn-org/libovsdb/ovsdb"
	k8serrors "k8s.io/apimachinery/pkg/api/errors"
	metav1 "k8s.io/apimachinery/pkg/apis/meta/v1"
	"k8s.io/apimachinery/pkg/labels"
	"k8s.io/apimachinery/pkg/types"
	utilruntime "k8s.io/apimachinery/pkg/util/runtime"
	"k8s.io/client-go/tools/cache"
	"k8s.io/klog/v2"
	"sigs.k8s.io/controller-runtime/pkg/controller/controllerutil"

	kubeovnv1 "github.com/kubeovn/kube-ovn/pkg/apis/kubeovn/v1"
	"github.com/kubeovn/kube-ovn/pkg/util"
)

func (c *Controller) enqueueAddOvnDnatRule(obj interface{}) {
	var (
		key string
		err error
	)

	if key, err = cache.MetaNamespaceKeyFunc(obj); err != nil {
		utilruntime.HandleError(err)
		return
	}
	klog.Infof("enqueue add ovn dnat %s", key)
	c.addOvnDnatRuleQueue.Add(key)
}

func (c *Controller) enqueueUpdateOvnDnatRule(oldObj, newObj interface{}) {
	var (
		key string
		err error
	)

	if key, err = cache.MetaNamespaceKeyFunc(newObj); err != nil {
		utilruntime.HandleError(err)
		return
	}
	newDnat := newObj.(*kubeovnv1.OvnDnatRule)
	if !newDnat.DeletionTimestamp.IsZero() {
		if len(newDnat.Finalizers) == 0 {
			// avoid delete twice
			return
		}
		klog.Infof("enqueue del ovn dnat %s", key)
		c.delOvnDnatRuleQueue.Add(key)
		return
	}
	oldDnat := oldObj.(*kubeovnv1.OvnDnatRule)
	if oldDnat.Spec.OvnEip != newDnat.Spec.OvnEip {
		c.resetOvnEipQueue.Add(oldDnat.Spec.OvnEip)
	}

	if oldDnat.Spec.OvnEip != newDnat.Spec.OvnEip ||
		oldDnat.Spec.Protocol != newDnat.Spec.Protocol ||
		oldDnat.Spec.IPName != newDnat.Spec.IPName ||
		oldDnat.Spec.InternalPort != newDnat.Spec.InternalPort ||
		oldDnat.Spec.ExternalPort != newDnat.Spec.ExternalPort {
		klog.Infof("enqueue update dnat %s", key)
		c.updateOvnDnatRuleQueue.Add(key)
	}
}

func (c *Controller) enqueueDelOvnDnatRule(obj interface{}) {
	var (
		key string
		err error
	)

	if key, err = cache.MetaNamespaceKeyFunc(obj); err != nil {
		utilruntime.HandleError(err)
		return
	}
	klog.Infof("enqueue delete ovn dnat %s", key)
	c.delOvnDnatRuleQueue.Add(key)
}

func (c *Controller) runAddOvnDnatRuleWorker() {
	for c.processNextAddOvnDnatRuleWorkItem() {
	}
}

func (c *Controller) runUpdateOvnDnatRuleWorker() {
	for c.processNextUpdateOvnDnatRuleWorkItem() {
	}
}

func (c *Controller) runDelOvnDnatRuleWorker() {
	for c.processNextDeleteOvnDnatRuleWorkItem() {
	}
}

func (c *Controller) processNextAddOvnDnatRuleWorkItem() bool {
	obj, shutdown := c.addOvnDnatRuleQueue.Get()
	if shutdown {
		return false
	}

	err := func(obj interface{}) error {
		defer c.addOvnDnatRuleQueue.Done(obj)
		var key string
		var ok bool
		if key, ok = obj.(string); !ok {
			c.addOvnDnatRuleQueue.Forget(obj)
			utilruntime.HandleError(fmt.Errorf("expected string in workqueue but got %#v", obj))
			return nil
		}
		if err := c.handleAddOvnDnatRule(key); err != nil {
			c.addOvnDnatRuleQueue.AddRateLimited(key)
			return fmt.Errorf("error syncing '%s': %s, requeuing", key, err.Error())
		}
		c.addOvnDnatRuleQueue.Forget(obj)
		return nil
	}(obj)
	if err != nil {
		utilruntime.HandleError(err)
		return true
	}
	return true
}

func (c *Controller) processNextUpdateOvnDnatRuleWorkItem() bool {
	obj, shutdown := c.updateOvnDnatRuleQueue.Get()
	if shutdown {
		return false
	}

	err := func(obj interface{}) error {
		defer c.updateOvnDnatRuleQueue.Done(obj)
		var key string
		var ok bool
		if key, ok = obj.(string); !ok {
			c.updateOvnDnatRuleQueue.Forget(obj)
			utilruntime.HandleError(fmt.Errorf("expected string in workqueue but got %#v", obj))
			return nil
		}
		if err := c.handleUpdateOvnDnatRule(key); err != nil {
			c.updateOvnDnatRuleQueue.AddRateLimited(key)
			return fmt.Errorf("error syncing '%s': %s, requeuing", key, err.Error())
		}
		c.updateOvnDnatRuleQueue.Forget(obj)
		return nil
	}(obj)
	if err != nil {
		utilruntime.HandleError(err)
		return true
	}
	return true
}

func (c *Controller) processNextDeleteOvnDnatRuleWorkItem() bool {
	obj, shutdown := c.delOvnDnatRuleQueue.Get()
	if shutdown {
		return false
	}

	err := func(obj interface{}) error {
		defer c.delOvnDnatRuleQueue.Done(obj)
		var key string
		var ok bool
		if key, ok = obj.(string); !ok {
			c.delOvnDnatRuleQueue.Forget(obj)
			utilruntime.HandleError(fmt.Errorf("expected string in workqueue but got %#v", obj))
			return nil
		}
		if err := c.handleDelOvnDnatRule(key); err != nil {
			c.delOvnDnatRuleQueue.AddRateLimited(key)
			return fmt.Errorf("error syncing '%s': %s, requeuing", key, err.Error())
		}
		c.delOvnDnatRuleQueue.Forget(obj)
		return nil
	}(obj)
	if err != nil {
		utilruntime.HandleError(err)
		return true
	}
	return true
}

func (c *Controller) isOvnDnatDuplicated(eipName, dnatName, externalPort string) error {
	// check if eip:external port already used
	dnats, err := c.ovnDnatRulesLister.List(labels.SelectorFromSet(labels.Set{
		util.VpcDnatEPortLabel: externalPort,
	}))
	if err != nil {
		if !k8serrors.IsNotFound(err) {
			klog.Error(err)
			return err
		}
	}
	if len(dnats) != 0 {
		for _, d := range dnats {
			if d.Name != dnatName && d.Spec.OvnEip == eipName {
				err = fmt.Errorf("failed to create dnat %s, duplicate, same eip %s, same external port '%s' is using by dnat %s", dnatName, eipName, externalPort, d.Name)
				return err
			}
		}
	}
	return nil
}

func (c *Controller) handleAddOvnDnatRule(key string) error {
	cachedDnat, err := c.ovnDnatRulesLister.Get(key)
	if err != nil {
		if k8serrors.IsNotFound(err) {
			return nil
		}
		klog.Error(err)
		return err
	}

	if cachedDnat.Status.Ready && cachedDnat.Status.V4Ip != "" {
		// already ok
		return nil
	}
	klog.Infof("handle add dnat %s", key)
	// check eip
	eipName := cachedDnat.Spec.OvnEip
	if eipName == "" {
		err := fmt.Errorf("failed to create dnat %s, should set eip", cachedDnat.Name)
		klog.Error(err)
		return err
	}
	cachedEip, err := c.GetOvnEip(eipName)
	if err != nil {
		klog.Errorf("failed to get eip, %v", err)
		return err
	}
	if cachedEip.Spec.Type == util.Lsp {
		// eip is using by ecmp nexthop lsp, nat can not use
		err = fmt.Errorf("ovn nat %s can not use type %s eip %s", key, util.Lsp, eipName)
		klog.Error(err)
		return err
	}
	if cachedEip.Status.V4Ip == "" {
		err := fmt.Errorf("failed to create v4 dnat %s, eip %s has no v4 ip", cachedDnat.Name, eipName)
		klog.Error(err)
		return err
	}
	if err := c.isOvnDnatDuplicated(eipName, key, cachedDnat.Spec.ExternalPort); err != nil {
		klog.Error("failed to create dnat %s, %v", cachedDnat.Name, err)
		return err
	}

	// get dnat external ip, internal ip, vpc name
	var internalV4Ip, subnetName, vpcName string
	if cachedDnat.Spec.Vpc != "" {
		vpcName = cachedDnat.Spec.Vpc
	}
	if cachedDnat.Spec.V4Ip != "" {
		internalV4Ip = cachedDnat.Spec.V4Ip
	}
	if internalV4Ip == "" && cachedDnat.Spec.IPName != "" {
		if cachedDnat.Spec.IPType == util.Vip {
			internalVip, err := c.virtualIpsLister.Get(cachedDnat.Spec.IPName)
			if err != nil {
				klog.Errorf("failed to get vip %s, %v", cachedDnat.Spec.IPName, err)
				return err
			}
			internalV4Ip = internalVip.Status.V4ip
			subnetName = internalVip.Spec.Subnet
		} else {
			internalIP, err := c.ipsLister.Get(cachedDnat.Spec.IPName)
			if err != nil {
				klog.Errorf("failed to get ip %s, %v", cachedDnat.Spec.IPName, err)
				return err
			}
			internalV4Ip = internalIP.Spec.V4IPAddress
			subnetName = internalIP.Spec.Subnet
		}
		subnet, err := c.subnetsLister.Get(subnetName)
		if err != nil {
			klog.Errorf("failed to get vpc subnet %s, %v", subnetName, err)
			return err
		}
		vpcName = subnet.Spec.Vpc
	}
	if internalV4Ip == "" {
		err := fmt.Errorf("failed to create v4 dnat %s, no internal v4 ip", cachedDnat.Name)
		klog.Error(err)
		return err
	}
	if vpcName == "" {
		err := fmt.Errorf("failed to create v4 dnat %s, no vpc", cachedDnat.Name)
		klog.Error(err)
		return err
	}

	if err = c.patchOvnDnatStatus(key, vpcName, cachedEip.Status.V4Ip,
		internalV4Ip, false); err != nil {
		klog.Errorf("failed to patch status for dnat %s, %v", key, err)
		return err
	}

	if err = c.handleAddOvnEipFinalizer(cachedEip, util.ControllerName); err != nil {
		klog.Errorf("failed to add finalizer for ovn eip, %v", err)
		return err
	}

	if err = c.AddDnatRule(vpcName, cachedDnat.Name, cachedEip.Status.V4Ip, internalV4Ip,
		cachedDnat.Spec.ExternalPort, cachedDnat.Spec.InternalPort, cachedDnat.Spec.Protocol); err != nil {
		klog.Errorf("failed to create v4 dnat, %v", err)
		return err
	}

	if err := c.handleAddOvnDnatFinalizer(cachedDnat, util.ControllerName); err != nil {
		klog.Errorf("failed to add finalizer for ovn dnat %s, %v", cachedDnat.Name, err)
		return err
	}

	// patch dnat eip relationship
	if err = c.natLabelAndAnnoOvnEip(eipName, cachedDnat.Name, vpcName); err != nil {
		klog.Errorf("failed to label dnat '%s' in eip %s, %v", cachedDnat.Name, eipName, err)
		return err
	}

	if err = c.patchOvnDnatAnnotations(key, eipName); err != nil {
		klog.Errorf("failed to update annotations for dnat %s, %v", key, err)
		return err
	}

	if err = c.patchOvnDnatStatus(key, vpcName, cachedEip.Status.V4Ip,
		internalV4Ip, true); err != nil {
		klog.Errorf("failed to patch status for dnat %s, %v", key, err)
		return err
	}

	if err = c.patchOvnEipStatus(eipName, true); err != nil {
		klog.Errorf("failed to patch status for eip %s, %v", key, err)
		return err
	}

	return nil
}

func (c *Controller) handleDelOvnDnatRule(key string) error {
	klog.Infof("handle delete ovn dnat %s", key)
	cachedDnat, err := c.ovnDnatRulesLister.Get(key)
	if err != nil {
		if k8serrors.IsNotFound(err) {
			return nil
		}
		klog.Error(err)
		return err
	}
	if cachedDnat.Status.Vpc != "" && cachedDnat.Status.V4Eip != "" && cachedDnat.Status.ExternalPort != "" {
		if err = c.DelDnatRule(cachedDnat.Status.Vpc, cachedDnat.Name,
			cachedDnat.Status.V4Eip, cachedDnat.Status.ExternalPort); err != nil {
			klog.Errorf("failed to delete dnat %s, %v", key, err)
			return err
		}
	}
	if err = c.handleDelOvnDnatFinalizer(cachedDnat, util.ControllerName); err != nil {
		klog.Errorf("failed to remove finalizer for ovn dnat %s, %v", cachedDnat.Name, err)
		return err
	}
	if cachedDnat.Spec.OvnEip != "" {
		c.resetOvnEipQueue.Add(cachedDnat.Spec.OvnEip)
	}
	return nil
}

func (c *Controller) handleUpdateOvnDnatRule(key string) error {
	cachedDnat, err := c.ovnDnatRulesLister.Get(key)
	if err != nil {
		if k8serrors.IsNotFound(err) {
			return nil
		}
		klog.Error(err)
		return err
	}

	klog.Infof("handle update dnat %s", key)
	// check eip
	eipName := cachedDnat.Spec.OvnEip
	if eipName == "" {
		err := fmt.Errorf("failed to create dnat %s, should set eip", cachedDnat.Name)
		klog.Error(err)
		return err
	}
	cachedEip, err := c.GetOvnEip(eipName)
	if err != nil {
		klog.Errorf("failed to get eip, %v", err)
		return err
	}
	if cachedEip.Spec.Type == util.Lsp {
		// eip is using by ecmp nexthop lsp, nat can not use
		err = fmt.Errorf("ovn nat %s can not use type %s eip %s", key, util.Lsp, eipName)
		klog.Error(err)
		return err
	}
	if cachedEip.Status.V4Ip == "" {
		err := fmt.Errorf("failed to create v4 dnat %s, eip %s has no v4 ip", cachedDnat.Name, eipName)
		klog.Error(err)
		return err
	}
	if err := c.isOvnDnatDuplicated(eipName, key, cachedDnat.Spec.ExternalPort); err != nil {
		klog.Error("failed to create dnat %s, %v", cachedDnat.Name, err)
		return err
	}

	// get dnat external ip, internal ip, vpc name
	var internalV4Ip, subnetName, vpcName string
	if cachedDnat.Spec.Vpc != "" {
		vpcName = cachedDnat.Spec.Vpc
	}
	if cachedDnat.Spec.V4Ip != "" {
		internalV4Ip = cachedDnat.Spec.V4Ip
	}
	if internalV4Ip == "" && cachedDnat.Spec.IPName != "" {
		if cachedDnat.Spec.IPType == util.Vip {
			internalVip, err := c.virtualIpsLister.Get(cachedDnat.Spec.IPName)
			if err != nil {
				klog.Errorf("failed to get vip %s, %v", cachedDnat.Spec.IPName, err)
				return err
			}
			internalV4Ip = internalVip.Status.V4ip
			subnetName = internalVip.Spec.Subnet
		} else {
			internalIP, err := c.ipsLister.Get(cachedDnat.Spec.IPName)
			if err != nil {
				klog.Errorf("failed to get ip %s, %v", cachedDnat.Spec.IPName, err)
				return err
			}
			internalV4Ip = internalIP.Spec.V4IPAddress
			subnetName = internalIP.Spec.Subnet
		}
		subnet, err := c.subnetsLister.Get(subnetName)
		if err != nil {
			klog.Errorf("failed to get vpc subnet %s, %v", subnetName, err)
			return err
		}
		vpcName = subnet.Spec.Vpc
	}
	if internalV4Ip == "" {
		err := fmt.Errorf("failed to create v4 dnat %s, no internal v4 ip", cachedDnat.Name)
		klog.Error(err)
		return err
	}
	if vpcName == "" {
		err := fmt.Errorf("failed to create v4 dnat %s, no vpc", cachedDnat.Name)
		klog.Error(err)
		return err
	}

	dnat := cachedDnat.DeepCopy()
	if dnat.Status.Ready {
		klog.Infof("dnat change ip, old ip '%s', new ip %s", dnat.Status.V4Ip, cachedEip.Status.V4Ip)
		if err = c.DelDnatRule(dnat.Status.Vpc, dnat.Name, dnat.Status.V4Eip, dnat.Status.ExternalPort); err != nil {
			klog.Errorf("failed to delete dnat, %v", err)
			return err
		}

		if err = c.AddDnatRule(vpcName, dnat.Name, cachedEip.Status.V4Ip, internalV4Ip,
			dnat.Spec.ExternalPort, dnat.Spec.InternalPort, dnat.Spec.Protocol); err != nil {
			klog.Errorf("failed to create dnat, %v", err)
			return err
		}

		if err = c.natLabelAndAnnoOvnEip(eipName, dnat.Name, vpcName); err != nil {
			klog.Errorf("failed to label dnat '%s' in eip %s, %v", dnat.Name, eipName, err)
			return err
		}

		if err = c.patchOvnDnatAnnotations(key, eipName); err != nil {
			klog.Errorf("failed to update annotations for dnat %s, %v", key, err)
			return err
		}

		if err = c.patchOvnDnatStatus(key, vpcName, cachedEip.Status.V4Ip, internalV4Ip, true); err != nil {
			klog.Errorf("failed to patch status for dnat '%s', %v", key, err)
			return err
		}
		return nil
	}
	return nil
}

func (c *Controller) patchOvnDnatAnnotations(key, eipName string) error {
	var (
		oriDnat, dnat *kubeovnv1.OvnDnatRule
		err           error
	)

	if oriDnat, err = c.ovnDnatRulesLister.Get(key); err != nil {
		if k8serrors.IsNotFound(err) {
			return nil
		}
		klog.Error(err)
		return err
	}
	dnat = oriDnat.DeepCopy()

	var (
		needUpdateAnno bool
		op             string
	)

	if len(dnat.Annotations) == 0 {
		op = "add"
		dnat.Annotations = map[string]string{
			util.VpcEipAnnotation: eipName,
		}
		needUpdateAnno = true
	}
	if dnat.Annotations[util.VpcEipAnnotation] != eipName {
		op = "replace"
		dnat.Annotations[util.VpcEipAnnotation] = eipName
		needUpdateAnno = true
	}
	if needUpdateAnno {
		patchPayloadTemplate := `[{ "op": "%s", "path": "/metadata/annotations", "value": %s }]`
		raw, _ := json.Marshal(dnat.Annotations)
		patchPayload := fmt.Sprintf(patchPayloadTemplate, op, raw)
		_, err := c.config.KubeOvnClient.KubeovnV1().OvnDnatRules().Patch(context.Background(), dnat.Name, types.JSONPatchType, []byte(patchPayload), metav1.PatchOptions{})
		if err != nil {
			klog.Errorf("failed to patch annotation for ovn dnat %s, %v", dnat.Name, err)
			return err
		}
	}
	return nil
}

<<<<<<< HEAD
func (c *Controller) patchOvnDnatStatus(key, vpcName, v4Eip, podIP string, ready bool) error {
	oriDnat, err := c.ovnDnatRulesLister.Get(key)
	if err != nil {
=======
func (c *Controller) patchOvnDnatStatus(key, vpcName, v4Eip, podIP, podMac string, ready bool) error {
	var (
		oriDnat, dnat *kubeovnv1.OvnDnatRule
		err           error
	)

	if oriDnat, err = c.ovnDnatRulesLister.Get(key); err != nil {
>>>>>>> 3fe3ec66
		if k8serrors.IsNotFound(err) {
			return nil
		}
		klog.Error(err)
		return err
	}
	dnat = oriDnat.DeepCopy()

	var (
		needUpdateLabel = false
		changed         bool
		op              string
	)

	if len(dnat.Labels) == 0 {
		op = "add"
		needUpdateLabel = true
		dnat.Labels = map[string]string{
			util.EipV4IpLabel: v4Eip,
		}
	} else if dnat.Labels[util.EipV4IpLabel] != v4Eip {
		op = "replace"
		needUpdateLabel = true
		dnat.Labels[util.EipV4IpLabel] = v4Eip
	}
	if needUpdateLabel {
		patchPayloadTemplate := `[{ "op": "%s", "path": "/metadata/labels", "value": %s }]`
		raw, _ := json.Marshal(dnat.Labels)
		patchPayload := fmt.Sprintf(patchPayloadTemplate, op, raw)
		if _, err := c.config.KubeOvnClient.KubeovnV1().OvnDnatRules().Patch(context.Background(), dnat.Name,
			types.JSONPatchType, []byte(patchPayload), metav1.PatchOptions{}); err != nil {
			klog.Errorf("failed to patch label for ovn dnat %s, %v", dnat.Name, err)
			return err
		}
	}

	if dnat.Status.Ready != ready {
		dnat.Status.Ready = ready
		changed = true
	}

	if (v4Eip != "" && dnat.Status.V4Eip != v4Eip) ||
		(vpcName != "" && dnat.Status.Vpc != vpcName) ||
		(podIP != "" && dnat.Status.V4Ip != podIP) {
		dnat.Status.Vpc = vpcName
		dnat.Status.V4Eip = v4Eip
		dnat.Status.V4Ip = podIP
		changed = true
	}

	if ready && dnat.Spec.Protocol != "" && dnat.Status.Protocol != dnat.Spec.Protocol {
		dnat.Status.Protocol = dnat.Spec.Protocol
		changed = true
	}

	if ready && dnat.Spec.IPName != "" && dnat.Spec.IPName != dnat.Status.IPName {
		dnat.Status.IPName = dnat.Spec.IPName
		changed = true
	}

	if ready && dnat.Spec.InternalPort != "" && dnat.Status.InternalPort != dnat.Spec.InternalPort {
		dnat.Status.InternalPort = dnat.Spec.InternalPort
		changed = true
	}

	if ready && dnat.Spec.ExternalPort != "" && dnat.Status.ExternalPort != dnat.Spec.ExternalPort {
		dnat.Status.ExternalPort = dnat.Spec.ExternalPort
		changed = true
	}

	if changed {
		bytes, err := dnat.Status.Bytes()
		if err != nil {
			klog.Error(err)
			return err
		}
		if _, err = c.config.KubeOvnClient.KubeovnV1().OvnDnatRules().Patch(context.Background(), dnat.Name,
			types.MergePatchType, bytes, metav1.PatchOptions{}, "status"); err != nil {
			klog.Errorf("failed to patch dnat %s, %v", dnat.Name, err)
			return err
		}
	}
	return nil
}

func (c *Controller) AddDnatRule(vpcName, dnatName, externalIP, internalIP, externalPort, internalPort, protocol string) error {
	var (
		externalEndpoint = net.JoinHostPort(externalIP, externalPort)
		internalEndpoint = net.JoinHostPort(internalIP, internalPort)
		err              error
	)

	if err = c.OVNNbClient.CreateLoadBalancer(dnatName, protocol, ""); err != nil {
		klog.Errorf("create loadBalancer %s: %v", dnatName, err)
		return err
	}

	if err = c.OVNNbClient.LoadBalancerAddVip(dnatName, externalEndpoint, internalEndpoint); err != nil {
		klog.Errorf("add vip %s with backends %s to LB %s: %v", externalEndpoint, internalEndpoint, dnatName, err)
		return err
	}

	if err = c.OVNNbClient.LogicalRouterUpdateLoadBalancers(vpcName, ovsdb.MutateOperationInsert, dnatName); err != nil {
		klog.Errorf("add lb %s to vpc %s: %v", dnatName, vpcName, err)
		return err
	}
	return nil
}

func (c *Controller) DelDnatRule(vpcName, dnatName, externalIP, externalPort string) error {
	var (
		ignoreHealthCheck = true
		externalEndpoint  string
		err               error
	)
	externalEndpoint = net.JoinHostPort(externalIP, externalPort)

	if err = c.OVNNbClient.LoadBalancerDeleteVip(dnatName, externalEndpoint, ignoreHealthCheck); err != nil {
		klog.Errorf("delete loadBalancer vips %s: %v", externalEndpoint, err)
		return err
	}

	if err = c.OVNNbClient.LogicalRouterUpdateLoadBalancers(vpcName, ovsdb.MutateOperationDelete, dnatName); err != nil {
		klog.Errorf("failed to remove lb %s from vpc %s: %v", dnatName, vpcName, err)
		return err
	}

	return nil
}

func (c *Controller) handleAddOvnDnatFinalizer(cachedDnat *kubeovnv1.OvnDnatRule, finalizer string) error {
	if cachedDnat.DeletionTimestamp.IsZero() {
		if util.ContainsString(cachedDnat.Finalizers, finalizer) {
			return nil
		}
	}

	var (
		newDnat = cachedDnat.DeepCopy()
		patch   []byte
		err     error
	)

	controllerutil.AddFinalizer(newDnat, finalizer)
	if patch, err = util.GenerateMergePatchPayload(cachedDnat, newDnat); err != nil {
		klog.Errorf("failed to generate patch payload for ovn dnat '%s', %v", cachedDnat.Name, err)
		return err
	}

	if _, err = c.config.KubeOvnClient.KubeovnV1().OvnDnatRules().Patch(context.Background(), cachedDnat.Name,
		types.MergePatchType, patch, metav1.PatchOptions{}, ""); err != nil {
		if k8serrors.IsNotFound(err) {
			return nil
		}
		klog.Errorf("failed to add finalizer for ovn dnat '%s', %v", cachedDnat.Name, err)
		return err
	}
	return nil
}

func (c *Controller) handleDelOvnDnatFinalizer(cachedDnat *kubeovnv1.OvnDnatRule, finalizer string) error {
	if len(cachedDnat.Finalizers) == 0 {
		return nil
	}

	var (
		newDnat = cachedDnat.DeepCopy()
		patch   []byte
		err     error
	)

	controllerutil.RemoveFinalizer(newDnat, finalizer)
	if patch, err = util.GenerateMergePatchPayload(cachedDnat, newDnat); err != nil {
		klog.Errorf("failed to generate patch payload for ovn dnat '%s', %v", cachedDnat.Name, err)
		return err
	}

	if _, err = c.config.KubeOvnClient.KubeovnV1().OvnDnatRules().Patch(context.Background(), cachedDnat.Name,
		types.MergePatchType, patch, metav1.PatchOptions{}, ""); err != nil {
		if k8serrors.IsNotFound(err) {
			return nil
		}
		klog.Errorf("failed to remove finalizer from ovn dnat '%s', %v", cachedDnat.Name, err)
		return err
	}
	return nil
}<|MERGE_RESOLUTION|>--- conflicted
+++ resolved
@@ -529,19 +529,9 @@
 	return nil
 }
 
-<<<<<<< HEAD
 func (c *Controller) patchOvnDnatStatus(key, vpcName, v4Eip, podIP string, ready bool) error {
 	oriDnat, err := c.ovnDnatRulesLister.Get(key)
 	if err != nil {
-=======
-func (c *Controller) patchOvnDnatStatus(key, vpcName, v4Eip, podIP, podMac string, ready bool) error {
-	var (
-		oriDnat, dnat *kubeovnv1.OvnDnatRule
-		err           error
-	)
-
-	if oriDnat, err = c.ovnDnatRulesLister.Get(key); err != nil {
->>>>>>> 3fe3ec66
 		if k8serrors.IsNotFound(err) {
 			return nil
 		}
