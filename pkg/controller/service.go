package controller

import (
	"context"
	"fmt"
	"net"
	"strings"
	"time"

	v1 "k8s.io/api/core/v1"
	k8serrors "k8s.io/apimachinery/pkg/api/errors"
	metav1 "k8s.io/apimachinery/pkg/apis/meta/v1"
	"k8s.io/apimachinery/pkg/labels"
	utilruntime "k8s.io/apimachinery/pkg/util/runtime"
	"k8s.io/client-go/tools/cache"
	"k8s.io/klog/v2"

	"github.com/kubeovn/kube-ovn/pkg/util"
)

type vpcService struct {
	Vips     []string
	Vpc      string
	Protocol v1.Protocol
	Svc      *v1.Service
}

func (c *Controller) enqueueAddService(obj interface{}) {
	var key string
	var err error
	if key, err = cache.MetaNamespaceKeyFunc(obj); err != nil {
		utilruntime.HandleError(err)
		return
	}
	c.updateEndpointQueue.Add(key)
	svc := obj.(*v1.Service)

	if c.config.EnableNP {
		var netpols []string
		if netpols, err = c.svcMatchNetworkPolicies(svc); err != nil {
			utilruntime.HandleError(err)
			return
		}

		for _, np := range netpols {
			c.updateNpQueue.Add(np)
		}
	}

	if c.config.EnableLbSvc {
		klog.V(3).Infof("enqueue add service %s", key)
		c.addServiceQueue.Add(key)
	}
}

func (c *Controller) enqueueDeleteService(obj interface{}) {
	svc := obj.(*v1.Service)
	klog.Infof("enqueue delete service %s/%s", svc.Namespace, svc.Name)

	vip, ok := svc.Annotations[util.SwitchLBRuleVipsAnnotation]
	if ok || svc.Spec.ClusterIP != v1.ClusterIPNone && svc.Spec.ClusterIP != "" {

		if c.config.EnableNP {
			var netpols []string
			var err error
			if netpols, err = c.svcMatchNetworkPolicies(svc); err != nil {
				utilruntime.HandleError(err)
				return
			}

			for _, np := range netpols {
				c.updateNpQueue.Add(np)
			}
		}

		ips := util.ServiceClusterIPs(*svc)
		if ok {
			ips = strings.Split(vip, ",")
		}

		for _, port := range svc.Spec.Ports {
			vpcSvc := &vpcService{
				Protocol: port.Protocol,
				Vpc:      svc.Annotations[util.VpcAnnotation],
				Svc:      svc,
			}
			for _, ip := range ips {
				vpcSvc.Vips = append(vpcSvc.Vips, util.JoinHostPort(ip, port.Port))
			}
			klog.Infof("delete vpc service %v", vpcSvc)
			c.deleteServiceQueue.Add(vpcSvc)
		}
	}
}

func (c *Controller) enqueueUpdateService(oldObj, newObj interface{}) {
	oldSvc := oldObj.(*v1.Service)
	newSvc := newObj.(*v1.Service)
	if oldSvc.ResourceVersion == newSvc.ResourceVersion {
		return
	}

	var key string
	var err error
	if key, err = cache.MetaNamespaceKeyFunc(newObj); err != nil {
		utilruntime.HandleError(err)
		return
	}

	oldClusterIps := getVipIps(oldSvc)
	newClusterIps := getVipIps(newSvc)
	var ipsToDel []string
	for _, oldClusterIP := range oldClusterIps {
		if !util.ContainsString(newClusterIps, oldClusterIP) {
			ipsToDel = append(ipsToDel, oldClusterIP)
		}
	}

	klog.V(3).Infof("enqueue update service %s", key)
	if len(ipsToDel) != 0 {
		ipsToDelStr := strings.Join(ipsToDel, ",")
		key = strings.Join([]string{key, ipsToDelStr}, "#")
	}

	c.updateServiceQueue.Add(key)
}

func (c *Controller) runAddServiceWorker() {
	for c.processNextAddServiceWorkItem() {
	}
}

func (c *Controller) runDeleteServiceWorker() {
	for c.processNextDeleteServiceWorkItem() {
	}
}

func (c *Controller) runUpdateServiceWorker() {
	for c.processNextUpdateServiceWorkItem() {
	}
}

func (c *Controller) processNextAddServiceWorkItem() bool {
	obj, shutdown := c.addServiceQueue.Get()
	if shutdown {
		return false
	}

	err := func(obj interface{}) error {
		defer c.addServiceQueue.Done(obj)
		var key string
		var ok bool
		if key, ok = obj.(string); !ok {
			c.addServiceQueue.Forget(obj)
			utilruntime.HandleError(fmt.Errorf("expected string in workqueue but got %#v", obj))
			return nil
		}
		if err := c.handleAddService(key); err != nil {
			c.addServiceQueue.AddRateLimited(key)
			return fmt.Errorf("error syncing '%s': %s, requeuing", key, err.Error())
		}
		c.addServiceQueue.Forget(obj)
		return nil
	}(obj)
	if err != nil {
		utilruntime.HandleError(err)
		return true
	}
	return true
}

func (c *Controller) processNextDeleteServiceWorkItem() bool {
	obj, shutdown := c.deleteServiceQueue.Get()
	if shutdown {
		return false
	}

	err := func(obj interface{}) error {
		defer c.deleteServiceQueue.Done(obj)
		var vpcSvc *vpcService
		var ok bool
		if vpcSvc, ok = obj.(*vpcService); !ok {
			c.deleteServiceQueue.Forget(obj)
			utilruntime.HandleError(fmt.Errorf("expected vpcService in workqueue but got %#v", obj))
			return nil
		}

		if err := c.handleDeleteService(vpcSvc); err != nil {
			c.deleteServiceQueue.AddRateLimited(obj)
			return fmt.Errorf("error syncing '%v': %s, requeuing", vpcSvc.Vips, err.Error())
		}
		c.deleteServiceQueue.Forget(obj)
		return nil
	}(obj)
	if err != nil {
		utilruntime.HandleError(err)
		return true
	}
	return true
}

func (c *Controller) processNextUpdateServiceWorkItem() bool {
	obj, shutdown := c.updateServiceQueue.Get()

	if shutdown {
		return false
	}

	err := func(obj interface{}) error {
		defer c.updateServiceQueue.Done(obj)
		var key string
		var ok bool
		if key, ok = obj.(string); !ok {
			c.updateServiceQueue.Forget(obj)
			utilruntime.HandleError(fmt.Errorf("expected string in workqueue but got %#v", obj))
			return nil
		}
		if err := c.handleUpdateService(key); err != nil {
			c.updateServiceQueue.AddRateLimited(key)
			return fmt.Errorf("error syncing '%s': %s, requeuing", key, err.Error())
		}
		c.updateServiceQueue.Forget(obj)
		return nil
	}(obj)
	if err != nil {
		utilruntime.HandleError(err)
		return true
	}
	return true
}

func (c *Controller) handleDeleteService(service *vpcService) error {
	key, err := cache.MetaNamespaceKeyFunc(service.Svc)
	if err != nil {
		klog.Error(err)
		utilruntime.HandleError(fmt.Errorf("failed to get meta namespace key of %#v: %v", service.Svc, err))
		return nil
	}

	c.svcKeyMutex.LockKey(key)
	defer func() { _ = c.svcKeyMutex.UnlockKey(key) }()
	klog.Infof("handle delete service %s", key)

	svcs, err := c.servicesLister.Services(v1.NamespaceAll).List(labels.Everything())
	if err != nil {
		klog.Errorf("failed to list svc, %v", err)
		return err
	}

	var (
		vpcLb             [2]string
		vpcLbConfig       = c.GenVpcLoadBalancer(service.Vpc)
		ignoreHealthCheck = true
	)
	switch service.Protocol {
	case v1.ProtocolTCP:
<<<<<<< HEAD
		vpcLb = [2]string{vpcLbConfig.TcpLoadBalancer, vpcLbConfig.TcpSessLoadBalancer}
	case v1.ProtocolUDP:
		vpcLb = [2]string{vpcLbConfig.UdpLoadBalancer, vpcLbConfig.UdpSessLoadBalancer}
=======
		vpcLB = [2]string{vpcLbConfig.TCPLoadBalancer, vpcLbConfig.TCPSessLoadBalancer}
	case v1.ProtocolUDP:
		vpcLB = [2]string{vpcLbConfig.UDPLoadBalancer, vpcLbConfig.UDPSessLoadBalancer}
>>>>>>> 8a0ec964
	case v1.ProtocolSCTP:
		vpcLb = [2]string{vpcLbConfig.SctpLoadBalancer, vpcLbConfig.SctpSessLoadBalancer}
	}

	for _, vip := range service.Vips {
		var (
			ip    = parseVipAddr(vip)
			found bool
		)

		for _, svc := range svcs {
			if util.ContainsString(util.ServiceClusterIPs(*svc), ip) {
				found = true
				break
			}
		}
		if found {
			continue
		}

<<<<<<< HEAD
		for _, lb := range vpcLb {
			if err := c.ovnNbClient.LoadBalancerDeleteVip(lb, vip, ignoreHealthCheck); err != nil {
=======
		for _, lb := range vpcLB {
			if err := c.OVNNbClient.LoadBalancerDeleteVip(lb, vip); err != nil {
>>>>>>> 8a0ec964
				klog.Errorf("failed to delete vip %s from LB %s: %v", vip, lb, err)
				return err
			}
		}
	}

	if service.Svc.Spec.Type == v1.ServiceTypeLoadBalancer && c.config.EnableLbSvc {
		if err := c.deleteLbSvc(service.Svc); err != nil {
			klog.Errorf("failed to delete service %s, %v", service.Svc.Name, err)
			return err
		}
	}

	return nil
}

func (c *Controller) handleUpdateService(key string) error {
	keys := strings.Split(key, "#")
	key = keys[0]
	var ipsToDel []string
	if len(keys) == 2 {
		ipsToDelStr := keys[1]
		ipsToDel = strings.Split(ipsToDelStr, ",")
	}

	namespace, name, err := cache.SplitMetaNamespaceKey(key)
	if err != nil {
		klog.Error(err)
		utilruntime.HandleError(fmt.Errorf("invalid resource key: %s", key))
		return nil
	}

	c.svcKeyMutex.LockKey(key)
	defer func() { _ = c.svcKeyMutex.UnlockKey(key) }()
	klog.Infof("handle update service %s", key)

	svc, err := c.servicesLister.Services(namespace).Get(name)
	if err != nil {
		if k8serrors.IsNotFound(err) {
			return nil
		}
		klog.Error(err)
		return err
	}

	ips := getVipIps(svc)

	vpcName := svc.Annotations[util.VpcAnnotation]
	if vpcName == "" {
		vpcName = c.config.ClusterRouter
	}
	vpc, err := c.vpcsLister.Get(vpcName)
	if err != nil {
		klog.Errorf("failed to get vpc %s of lb, %v", vpcName, err)
		return err
	}

	tcpLb, udpLb, sctpLb := vpc.Status.TCPLoadBalancer, vpc.Status.UDPLoadBalancer, vpc.Status.SctpLoadBalancer
	oTCPLb, oUDPLb, oSctpLb := vpc.Status.TCPSessionLoadBalancer, vpc.Status.UDPSessionLoadBalancer, vpc.Status.SctpSessionLoadBalancer
	if svc.Spec.SessionAffinity == v1.ServiceAffinityClientIP {
		tcpLb, udpLb, sctpLb, oTCPLb, oUDPLb, oSctpLb = oTCPLb, oUDPLb, oSctpLb, tcpLb, udpLb, sctpLb
	}

	var tcpVips, udpVips, sctpVips []string
	for _, port := range svc.Spec.Ports {
		for _, ip := range ips {
			switch port.Protocol {
			case v1.ProtocolTCP:
				tcpVips = append(tcpVips, util.JoinHostPort(ip, port.Port))
			case v1.ProtocolUDP:
				udpVips = append(udpVips, util.JoinHostPort(ip, port.Port))
			case v1.ProtocolSCTP:
				sctpVips = append(sctpVips, util.JoinHostPort(ip, port.Port))
			}
		}
	}
	needUpdateEndpointQueue := false
	// for service update
	updateVip := func(lbName, oLbName string, svcVips []string) error {
		if len(lbName) == 0 {
			return nil
		}

		lb, err := c.OVNNbClient.GetLoadBalancer(lbName, false)
		if err != nil {
			klog.Errorf("failed to get LB %s: %v", lbName, err)
			return err
		}
		klog.V(3).Infof("existing vips of LB %s: %v", lbName, lb.Vips)

		ignoreHealthCheck := true
		for _, vip := range svcVips {
<<<<<<< HEAD
			if err = c.ovnNbClient.LoadBalancerDeleteVip(oLbName, vip, ignoreHealthCheck); err != nil {
=======
			if err := c.OVNNbClient.LoadBalancerDeleteVip(oLbName, vip); err != nil {
>>>>>>> 8a0ec964
				klog.Errorf("failed to delete vip %s from LB %s: %v", vip, oLbName, err)
				return err
			}

			if !needUpdateEndpointQueue {
				if _, ok := lb.Vips[vip]; !ok {
					klog.Infof("add vip %s to LB %s", vip, lbName)
					needUpdateEndpointQueue = true
				}
			}
		}
		for vip := range lb.Vips {
			if ip := parseVipAddr(vip); (util.ContainsString(ips, ip) && !util.IsStringIn(vip, svcVips)) || util.ContainsString(ipsToDel, ip) {
				klog.Infof("remove stale vip %s from LB %s", vip, lb)
<<<<<<< HEAD
				if err = c.ovnNbClient.LoadBalancerDeleteVip(lbName, vip, ignoreHealthCheck); err != nil {
=======
				if err := c.OVNNbClient.LoadBalancerDeleteVip(lbName, vip); err != nil {
>>>>>>> 8a0ec964
					klog.Errorf("failed to delete vip %s from LB %s: %v", vip, lb, err)
					return err
				}
			}
		}

		if len(oLbName) == 0 {
			return nil
		}

		oLb, err := c.OVNNbClient.GetLoadBalancer(oLbName, false)
		if err != nil {
			klog.Errorf("failed to get LB %s: %v", oLbName, err)
			return err
		}
		klog.V(3).Infof("existing vips of LB %s: %v", oLbName, lb.Vips)
		for vip := range oLb.Vips {
			if ip := parseVipAddr(vip); util.ContainsString(ips, ip) || util.ContainsString(ipsToDel, ip) {
				klog.Infof("remove stale vip %s from LB %s", vip, oLbName)
<<<<<<< HEAD
				if err = c.ovnNbClient.LoadBalancerDeleteVip(oLbName, vip, ignoreHealthCheck); err != nil {
=======
				if err = c.OVNNbClient.LoadBalancerDeleteVip(oLbName, vip); err != nil {
>>>>>>> 8a0ec964
					klog.Errorf("failed to delete vip %s from LB %s: %v", vip, oLbName, err)
					return err
				}
			}
		}
		return nil
	}

	if err = updateVip(tcpLb, oTCPLb, tcpVips); err != nil {
		return err
	}
	if err = updateVip(udpLb, oUDPLb, udpVips); err != nil {
		return err
	}
	if err = updateVip(sctpLb, oSctpLb, sctpVips); err != nil {
		return err
	}

	if needUpdateEndpointQueue {
		c.updateEndpointQueue.Add(key)
	}
	return nil
}

// Parse key of map, [fd00:10:96::11c9]:10665 for example
func parseVipAddr(vip string) string {
	host, _, err := net.SplitHostPort(vip)
	if err != nil {
		klog.Errorf("failed to parse vip %q: %v", vip, err)
		return ""
	}
	return host
}

func (c *Controller) handleAddService(key string) error {
	namespace, name, err := cache.SplitMetaNamespaceKey(key)
	if err != nil {
		klog.Error(err)
		utilruntime.HandleError(fmt.Errorf("invalid resource key: %s", key))
		return nil
	}

	c.svcKeyMutex.LockKey(key)
	defer func() { _ = c.svcKeyMutex.UnlockKey(key) }()
	klog.Infof("handle add service %s", key)

	svc, err := c.servicesLister.Services(namespace).Get(name)
	if err != nil {
		if k8serrors.IsNotFound(err) {
			return nil
		}
		klog.Error(err)
		return err
	}
	if svc.Spec.Type != v1.ServiceTypeLoadBalancer || !c.config.EnableLbSvc {
		return nil
	}
	klog.Infof("add svc %s/%s", namespace, name)

	if err = c.validateSvc(svc); err != nil {
		klog.Errorf("failed to validate lb svc, %v", err)
		return err
	}

	if err = c.checkAttachNetwork(svc); err != nil {
		klog.Errorf("failed to check attachment network, %v", err)
		return err
	}

	if err = c.createLbSvcPod(svc); err != nil {
		klog.Errorf("failed to create lb svc pod, %v", err)
		return err
	}

	var pod *v1.Pod
	for {
		pod, err = c.getLbSvcPod(name, namespace)
		if err != nil {
			klog.Errorf("wait lb svc pod to running, %v", err)
			time.Sleep(1 * time.Second)
		}
		if pod != nil {
			break
		}

		// It's important here to check existing of svc, used to break the loop.
		_, err = c.servicesLister.Services(namespace).Get(name)
		if err != nil {
			if k8serrors.IsNotFound(err) {
				return nil
			}
			klog.Error(err)
			return err
		}
	}

	loadBalancerIP, err := c.getPodAttachIP(pod, svc)
	if err != nil {
		klog.Errorf("failed to get loadBalancerIP: %v", err)
		return err
	}

	newSvc, err := c.servicesLister.Services(namespace).Get(name)
	if err != nil {
		if k8serrors.IsNotFound(err) {
			return nil
		}
		klog.Error(err)
		return err
	}
	var ingress v1.LoadBalancerIngress
	ingress.IP = loadBalancerIP
	newSvc.Status.LoadBalancer.Ingress = []v1.LoadBalancerIngress{ingress}

	var updateSvc *v1.Service
	if updateSvc, err = c.config.KubeClient.CoreV1().Services(namespace).UpdateStatus(context.Background(), newSvc, metav1.UpdateOptions{}); err != nil {
		klog.Errorf("update service %s/%s status failed: %v", namespace, name, err)
		return err
	}

	if err := c.updatePodAttachNets(pod, updateSvc); err != nil {
		klog.Errorf("update service %s/%s attachment network failed: %v", namespace, name, err)
		return err
	}

	return nil
}

func getVipIps(svc *v1.Service) []string {
	var ips []string
	if vip, ok := svc.Annotations[util.SwitchLBRuleVipsAnnotation]; ok {
		ips = strings.Split(vip, ",")
	} else {
		ips = util.ServiceClusterIPs(*svc)
	}
	return ips
}<|MERGE_RESOLUTION|>--- conflicted
+++ resolved
@@ -248,23 +248,17 @@
 	}
 
 	var (
-		vpcLb             [2]string
+		vpcLB             [2]string
 		vpcLbConfig       = c.GenVpcLoadBalancer(service.Vpc)
 		ignoreHealthCheck = true
 	)
 	switch service.Protocol {
 	case v1.ProtocolTCP:
-<<<<<<< HEAD
-		vpcLb = [2]string{vpcLbConfig.TcpLoadBalancer, vpcLbConfig.TcpSessLoadBalancer}
-	case v1.ProtocolUDP:
-		vpcLb = [2]string{vpcLbConfig.UdpLoadBalancer, vpcLbConfig.UdpSessLoadBalancer}
-=======
 		vpcLB = [2]string{vpcLbConfig.TCPLoadBalancer, vpcLbConfig.TCPSessLoadBalancer}
 	case v1.ProtocolUDP:
 		vpcLB = [2]string{vpcLbConfig.UDPLoadBalancer, vpcLbConfig.UDPSessLoadBalancer}
->>>>>>> 8a0ec964
 	case v1.ProtocolSCTP:
-		vpcLb = [2]string{vpcLbConfig.SctpLoadBalancer, vpcLbConfig.SctpSessLoadBalancer}
+		vpcLB = [2]string{vpcLbConfig.SctpLoadBalancer, vpcLbConfig.SctpSessLoadBalancer}
 	}
 
 	for _, vip := range service.Vips {
@@ -283,13 +277,8 @@
 			continue
 		}
 
-<<<<<<< HEAD
-		for _, lb := range vpcLb {
-			if err := c.ovnNbClient.LoadBalancerDeleteVip(lb, vip, ignoreHealthCheck); err != nil {
-=======
 		for _, lb := range vpcLB {
-			if err := c.OVNNbClient.LoadBalancerDeleteVip(lb, vip); err != nil {
->>>>>>> 8a0ec964
+			if err := c.OVNNbClient.LoadBalancerDeleteVip(lb, vip, ignoreHealthCheck); err != nil {
 				klog.Errorf("failed to delete vip %s from LB %s: %v", vip, lb, err)
 				return err
 			}
@@ -382,11 +371,7 @@
 
 		ignoreHealthCheck := true
 		for _, vip := range svcVips {
-<<<<<<< HEAD
-			if err = c.ovnNbClient.LoadBalancerDeleteVip(oLbName, vip, ignoreHealthCheck); err != nil {
-=======
-			if err := c.OVNNbClient.LoadBalancerDeleteVip(oLbName, vip); err != nil {
->>>>>>> 8a0ec964
+			if err = c.OVNNbClient.LoadBalancerDeleteVip(oLbName, vip, ignoreHealthCheck); err != nil {
 				klog.Errorf("failed to delete vip %s from LB %s: %v", vip, oLbName, err)
 				return err
 			}
@@ -401,11 +386,7 @@
 		for vip := range lb.Vips {
 			if ip := parseVipAddr(vip); (util.ContainsString(ips, ip) && !util.IsStringIn(vip, svcVips)) || util.ContainsString(ipsToDel, ip) {
 				klog.Infof("remove stale vip %s from LB %s", vip, lb)
-<<<<<<< HEAD
-				if err = c.ovnNbClient.LoadBalancerDeleteVip(lbName, vip, ignoreHealthCheck); err != nil {
-=======
-				if err := c.OVNNbClient.LoadBalancerDeleteVip(lbName, vip); err != nil {
->>>>>>> 8a0ec964
+				if err = c.OVNNbClient.LoadBalancerDeleteVip(lbName, vip, ignoreHealthCheck); err != nil {
 					klog.Errorf("failed to delete vip %s from LB %s: %v", vip, lb, err)
 					return err
 				}
@@ -425,11 +406,7 @@
 		for vip := range oLb.Vips {
 			if ip := parseVipAddr(vip); util.ContainsString(ips, ip) || util.ContainsString(ipsToDel, ip) {
 				klog.Infof("remove stale vip %s from LB %s", vip, oLbName)
-<<<<<<< HEAD
-				if err = c.ovnNbClient.LoadBalancerDeleteVip(oLbName, vip, ignoreHealthCheck); err != nil {
-=======
-				if err = c.OVNNbClient.LoadBalancerDeleteVip(oLbName, vip); err != nil {
->>>>>>> 8a0ec964
+				if err = c.OVNNbClient.LoadBalancerDeleteVip(oLbName, vip, ignoreHealthCheck); err != nil {
 					klog.Errorf("failed to delete vip %s from LB %s: %v", vip, oLbName, err)
 					return err
 				}
