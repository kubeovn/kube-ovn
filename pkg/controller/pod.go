package controller

import (
	"context"
	"encoding/json"
	"fmt"
	"net"
	"reflect"
	"slices"
	"strconv"
	"strings"
	"sync"
	"time"

	"github.com/scylladb/go-set/strset"
	"gopkg.in/k8snetworkplumbingwg/multus-cni.v4/pkg/logging"
	multustypes "gopkg.in/k8snetworkplumbingwg/multus-cni.v4/pkg/types"
	v1 "k8s.io/api/core/v1"
	k8serrors "k8s.io/apimachinery/pkg/api/errors"
	metav1 "k8s.io/apimachinery/pkg/apis/meta/v1"
	"k8s.io/apimachinery/pkg/labels"
	"k8s.io/apimachinery/pkg/types"
	utilruntime "k8s.io/apimachinery/pkg/util/runtime"
	"k8s.io/client-go/kubernetes"
	"k8s.io/client-go/tools/cache"
	"k8s.io/klog/v2"

	kubeovnv1 "github.com/kubeovn/kube-ovn/pkg/apis/kubeovn/v1"
	"github.com/kubeovn/kube-ovn/pkg/ipam"
	"github.com/kubeovn/kube-ovn/pkg/ovs"
	"github.com/kubeovn/kube-ovn/pkg/ovsdb/ovnnb"
	"github.com/kubeovn/kube-ovn/pkg/util"
)

type NamedPort struct {
	mutex sync.RWMutex
	// first key is namespace, second key is portName
	namedPortMap map[string]map[string]*util.NamedPortInfo
}

func NewNamedPort() *NamedPort {
	return &NamedPort{
		mutex:        sync.RWMutex{},
		namedPortMap: map[string]map[string]*util.NamedPortInfo{},
	}
}

func (n *NamedPort) AddNamedPortByPod(pod *v1.Pod) {
	n.mutex.Lock()
	defer n.mutex.Unlock()
	ns := pod.Namespace
	podName := pod.Name

	if pod.Spec.Containers == nil {
		return
	}

	for _, container := range pod.Spec.Containers {
		if container.Ports == nil {
			continue
		}

		for _, port := range container.Ports {
			if port.Name == "" || port.ContainerPort == 0 {
				continue
			}

			if _, ok := n.namedPortMap[ns]; ok {
				if _, ok := n.namedPortMap[ns][port.Name]; ok {
					if n.namedPortMap[ns][port.Name].PortID == port.ContainerPort {
						n.namedPortMap[ns][port.Name].Pods.Add(podName)
					} else {
						klog.Warningf("named port %s has already be defined with portID %d",
							port.Name, n.namedPortMap[ns][port.Name].PortID)
					}
					continue
				}
			} else {
				n.namedPortMap[ns] = make(map[string]*util.NamedPortInfo)
			}
			n.namedPortMap[ns][port.Name] = &util.NamedPortInfo{
				PortID: port.ContainerPort,
				Pods:   strset.New(podName),
			}
		}
	}
}

func (n *NamedPort) DeleteNamedPortByPod(pod *v1.Pod) {
	n.mutex.Lock()
	defer n.mutex.Unlock()

	ns := pod.Namespace
	podName := pod.Name

	if pod.Spec.Containers == nil {
		return
	}

	for _, container := range pod.Spec.Containers {
		if container.Ports == nil {
			continue
		}

		for _, port := range container.Ports {
			if port.Name == "" {
				continue
			}

			if _, ok := n.namedPortMap[ns]; !ok {
				continue
			}

			if _, ok := n.namedPortMap[ns][port.Name]; !ok {
				continue
			}

			if !n.namedPortMap[ns][port.Name].Pods.Has(podName) {
				continue
			}

			n.namedPortMap[ns][port.Name].Pods.Remove(podName)
			if n.namedPortMap[ns][port.Name].Pods.Size() == 0 {
				delete(n.namedPortMap[ns], port.Name)
				if len(n.namedPortMap[ns]) == 0 {
					delete(n.namedPortMap, ns)
				}
			}
		}
	}
}

func (n *NamedPort) GetNamedPortByNs(namespace string) map[string]*util.NamedPortInfo {
	n.mutex.RLock()
	defer n.mutex.RUnlock()

	if result, ok := n.namedPortMap[namespace]; ok {
		for portName, info := range result {
			klog.Infof("namespace %s's namedPort portname is %s with info %v ", namespace, portName, info)
		}
		return result
	}
	return nil
}

func isPodAlive(p *v1.Pod) bool {
	if p.DeletionTimestamp != nil && p.DeletionGracePeriodSeconds != nil {
		now := time.Now()
		deletionTime := p.DeletionTimestamp.Time
		gracePeriod := time.Duration(*p.DeletionGracePeriodSeconds) * time.Second
		if now.After(deletionTime.Add(gracePeriod)) {
			return false
		}
	}
	return isPodStatusPhaseAlive(p)
}

func isPodStatusPhaseAlive(p *v1.Pod) bool {
	if p.Status.Phase == v1.PodSucceeded && p.Spec.RestartPolicy != v1.RestartPolicyAlways {
		return false
	}

	if p.Status.Phase == v1.PodFailed && p.Spec.RestartPolicy == v1.RestartPolicyNever {
		return false
	}

	if p.Status.Phase == v1.PodFailed && p.Status.Reason == "Evicted" {
		return false
	}
	return true
}

func (c *Controller) enqueueAddPod(obj interface{}) {
	var key string
	var err error
	if key, err = cache.MetaNamespaceKeyFunc(obj); err != nil {
		utilruntime.HandleError(err)
		return
	}

	p := obj.(*v1.Pod)
	// TODO: we need to find a way to reduce duplicated np added to the queue
	if c.config.EnableNP {
		c.namedPort.AddNamedPortByPod(p)
		if p.Status.PodIP != "" {
			for _, np := range c.podMatchNetworkPolicies(p) {
				c.updateNpQueue.Add(np)
			}
		}
	}

	if p.Spec.HostNetwork {
		return
	}

	if !isPodAlive(p) {
		isStateful, statefulSetName := isStatefulSetPod(p)
		isVMPod, vmName := isVMPod(p)
		if isStateful || (isVMPod && c.config.EnableKeepVMIP) {
			if isStateful && isStatefulSetPodToDel(c.config.KubeClient, p, statefulSetName) {
				klog.V(3).Infof("enqueue delete pod %s", key)
				c.deletingPodObjMap.Store(key, p)
				c.deletePodQueue.Add(key)
			}
			if isVMPod && c.isVMToDel(p, vmName) {
				klog.V(3).Infof("enqueue delete pod %s", key)
				c.deletingPodObjMap.Store(key, p)
				c.deletePodQueue.Add(key)
			}
		} else {
			klog.V(3).Infof("enqueue delete pod %s", key)
			c.deletingPodObjMap.Store(key, p)
			c.deletePodQueue.Add(key)
		}
		return
	}

	need, err := c.podNeedSync(p)
	if err != nil {
		klog.Errorf("invalid pod net: %v", err)
		return
	}
	if need {
		klog.Infof("enqueue add pod %s", key)
		c.addOrUpdatePodQueue.Add(key)
	}
}

func (c *Controller) enqueueDeletePod(obj interface{}) {
	var key string
	var err error
	if key, err = cache.MetaNamespaceKeyFunc(obj); err != nil {
		utilruntime.HandleError(err)
		return
	}

	p := obj.(*v1.Pod)
	if c.config.EnableNP {
		c.namedPort.DeleteNamedPortByPod(p)
		for _, np := range c.podMatchNetworkPolicies(p) {
			c.updateNpQueue.Add(np)
		}
	}

	if p.Spec.HostNetwork {
		return
	}

	klog.Infof("enqueue delete pod %s", key)
	c.deletingPodObjMap.Store(key, p)
	c.deletePodQueue.Add(key)
}

func (c *Controller) enqueueUpdatePod(oldObj, newObj interface{}) {
	oldPod := oldObj.(*v1.Pod)
	newPod := newObj.(*v1.Pod)

	if oldPod.Annotations[util.AAPsAnnotation] != "" || newPod.Annotations[util.AAPsAnnotation] != "" {
		oldAAPs := strings.Split(oldPod.Annotations[util.AAPsAnnotation], ",")
		newAAPs := strings.Split(newPod.Annotations[util.AAPsAnnotation], ",")
		var vipNames []string
		for _, oldAAp := range oldAAPs {
			vipNames = append(vipNames, strings.TrimSpace(oldAAp))
		}
		for _, newAAP := range newAAPs {
			newAAP = strings.TrimSpace(newAAP)
			if !slices.Contains(vipNames, newAAP) {
				vipNames = append(vipNames, newAAP)
			}
		}
		for _, vipName := range vipNames {
			if vip, err := c.virtualIpsLister.Get(vipName); err == nil {
				if vip.Spec.Namespace != newPod.Namespace {
					continue
				}
				klog.Infof("enqueue update virtual parents for %s", vipName)
				c.updateVirtualParentsQueue.Add(vipName)
			}
		}
	}

	if oldPod.ResourceVersion == newPod.ResourceVersion {
		return
	}

	key, err := cache.MetaNamespaceKeyFunc(newObj)
	if err != nil {
		utilruntime.HandleError(err)
		return
	}

	podNets, err := c.getPodKubeovnNets(newPod)
	if err != nil {
		klog.Errorf("failed to get newPod nets %v", err)
		return
	}

	if c.config.EnableNP {
		c.namedPort.AddNamedPortByPod(newPod)
		newNp := c.podMatchNetworkPolicies(newPod)
		if !reflect.DeepEqual(oldPod.Labels, newPod.Labels) {
			oldNp := c.podMatchNetworkPolicies(oldPod)
			for _, np := range util.DiffStringSlice(oldNp, newNp) {
				c.updateNpQueue.Add(np)
			}
		}

		for _, podNet := range podNets {
			oldAllocated := oldPod.Annotations[fmt.Sprintf(util.AllocatedAnnotationTemplate, podNet.ProviderName)]
			newAllocated := newPod.Annotations[fmt.Sprintf(util.AllocatedAnnotationTemplate, podNet.ProviderName)]
			if oldAllocated != newAllocated {
				for _, np := range newNp {
					klog.V(3).Infof("enqueue update network policy %s for pod %s", np, key)
					c.updateNpQueue.Add(np)
				}
				break
			}
		}
	}

	if newPod.Spec.HostNetwork {
		return
	}

	isStateful, statefulSetName := isStatefulSetPod(newPod)
	isVMPod, vmName := isVMPod(newPod)
	if !isPodStatusPhaseAlive(newPod) && !isStateful && !isVMPod {
		klog.V(3).Infof("enqueue delete pod %s", key)
		c.deletingPodObjMap.Store(key, newPod)
		c.deletePodQueue.Add(key)
		return
	}

	// enqueue delay
	var delay time.Duration
	if newPod.Spec.TerminationGracePeriodSeconds != nil {
		if newPod.DeletionTimestamp != nil {
			delay = time.Until(newPod.DeletionTimestamp.Add(time.Duration(*newPod.Spec.TerminationGracePeriodSeconds) * time.Second))
		} else {
			delay = time.Duration(*newPod.Spec.TerminationGracePeriodSeconds) * time.Second
		}
	}

	if newPod.DeletionTimestamp != nil && !isStateful && !isVMPod {
		go func() {
			// In case node get lost and pod can not be deleted,
			// the ip address will not be recycled
			klog.V(3).Infof("enqueue delete pod %s after %v", key, delay)
			c.deletingPodObjMap.Store(key, newPod)
			c.deletePodQueue.AddAfter(key, delay)
		}()
		return
	}

	// do not delete statefulset pod unless ownerReferences is deleted
	if isStateful && isStatefulSetPodToDel(c.config.KubeClient, newPod, statefulSetName) {
		go func() {
			klog.V(3).Infof("enqueue delete pod %s after %v", key, delay)
			c.deletingPodObjMap.Store(key, newPod)
			c.deletePodQueue.AddAfter(key, delay)
		}()
		return
	}
	if isVMPod && c.isVMToDel(newPod, vmName) {
		go func() {
			klog.V(3).Infof("enqueue delete pod %s after %v", key, delay)
			c.deletingPodObjMap.Store(key, newPod)
			c.deletePodQueue.AddAfter(key, delay)
		}()
		return
	}
	klog.Infof("enqueue update pod %s", key)
	c.addOrUpdatePodQueue.Add(key)

	// security policy changed
	for _, podNet := range podNets {
		oldSecurity := oldPod.Annotations[fmt.Sprintf(util.PortSecurityAnnotationTemplate, podNet.ProviderName)]
		newSecurity := newPod.Annotations[fmt.Sprintf(util.PortSecurityAnnotationTemplate, podNet.ProviderName)]
		oldSg := oldPod.Annotations[fmt.Sprintf(util.SecurityGroupAnnotationTemplate, podNet.ProviderName)]
		newSg := newPod.Annotations[fmt.Sprintf(util.SecurityGroupAnnotationTemplate, podNet.ProviderName)]
		oldVips := oldPod.Annotations[fmt.Sprintf(util.PortVipAnnotationTemplate, podNet.ProviderName)]
		newVips := newPod.Annotations[fmt.Sprintf(util.PortVipAnnotationTemplate, podNet.ProviderName)]
		oldAAPs := oldPod.Annotations[util.AAPsAnnotation]
		newAAPs := newPod.Annotations[util.AAPsAnnotation]
		if oldSecurity != newSecurity || oldSg != newSg || oldVips != newVips || oldAAPs != newAAPs {
			c.updatePodSecurityQueue.Add(key)
			break
		}
	}
}

func (c *Controller) runAddOrUpdatePodWorker() {
	for c.processNextAddOrUpdatePodWorkItem() {
	}
}

func (c *Controller) runDeletePodWorker() {
	for c.processNextDeletePodWorkItem() {
	}
}

func (c *Controller) runUpdatePodSecurityWorker() {
	for c.processNextUpdatePodSecurityWorkItem() {
	}
}

func (c *Controller) processNextAddOrUpdatePodWorkItem() bool {
	obj, shutdown := c.addOrUpdatePodQueue.Get()
	if shutdown {
		return false
	}
	now := time.Now()

	err := func(obj interface{}) error {
		defer c.addOrUpdatePodQueue.Done(obj)
		var key string
		var ok bool
		if key, ok = obj.(string); !ok {
			c.addOrUpdatePodQueue.Forget(obj)
			utilruntime.HandleError(fmt.Errorf("expected string in workqueue but got %#v", obj))
			return nil
		}
		if err := c.handleAddOrUpdatePod(key); err != nil {
			c.addOrUpdatePodQueue.AddRateLimited(key)
			return fmt.Errorf("error syncing '%s': %s, requeuing", key, err.Error())
		}
		last := time.Since(now)
		klog.Infof("take %d ms to handle sync pod %s", last.Milliseconds(), key)
		c.addOrUpdatePodQueue.Forget(obj)
		return nil
	}(obj)
	if err != nil {
		utilruntime.HandleError(err)
		return true
	}
	return true
}

func (c *Controller) processNextDeletePodWorkItem() bool {
	obj, shutdown := c.deletePodQueue.Get()

	if shutdown {
		return false
	}

	now := time.Now()
	err := func(obj interface{}) error {
		defer c.deletePodQueue.Done(obj)
		var key string
		var ok bool
		if key, ok = obj.(string); !ok {
			c.deletePodQueue.Forget(obj)
			utilruntime.HandleError(fmt.Errorf("expected string in workqueue but got %#v", obj))
			return nil
		}
		if _, ok := c.deletingPodObjMap.Load(key); !ok {
			return nil
		}

		if err := c.handleDeletePod(key); err != nil {
			c.deletePodQueue.AddRateLimited(key)
			return fmt.Errorf("error syncing '%s': %s, requeuing", key, err.Error())
		}
		c.deletePodQueue.Forget(obj)
		last := time.Since(now)
		klog.Infof("take %d ms to handle delete pod %s", last.Milliseconds(), key)
		// gc pod obj in c.deletingPodObjMap
		go func() {
			time.Sleep(5 * time.Minute)
			c.deletingPodObjMap.Delete(key)
		}()
		return nil
	}(obj)
	if err != nil {
		utilruntime.HandleError(err)
		return true
	}
	return true
}

func (c *Controller) processNextUpdatePodSecurityWorkItem() bool {
	obj, shutdown := c.updatePodSecurityQueue.Get()

	if shutdown {
		return false
	}

	err := func(obj interface{}) error {
		defer c.updatePodSecurityQueue.Done(obj)
		var key string
		var ok bool
		if key, ok = obj.(string); !ok {
			c.updatePodSecurityQueue.Forget(obj)
			utilruntime.HandleError(fmt.Errorf("expected string in workqueue but got %#v", obj))
			return nil
		}
		if err := c.handleUpdatePodSecurity(key); err != nil {
			c.updatePodSecurityQueue.AddRateLimited(key)
			return fmt.Errorf("error syncing '%s': %s, requeuing", key, err.Error())
		}
		c.updatePodSecurityQueue.Forget(obj)
		return nil
	}(obj)
	if err != nil {
		utilruntime.HandleError(err)
		return true
	}
	return true
}

func (c *Controller) getPodKubeovnNets(pod *v1.Pod) ([]*kubeovnNet, error) {
	defaultSubnet, err := c.getPodDefaultSubnet(pod)
	if err != nil {
		klog.Error(err)
		return nil, err
	}

	attachmentNets, err := c.getPodAttachmentNet(pod)
	if err != nil {
		klog.Error(err)
		return nil, err
	}

	podNets := attachmentNets
	if _, hasOtherDefaultNet := pod.Annotations[util.DefaultNetworkAnnotation]; !hasOtherDefaultNet {
		podNets = append(attachmentNets, &kubeovnNet{
			Type:         providerTypeOriginal,
			ProviderName: util.OvnProvider,
			Subnet:       defaultSubnet,
			IsDefault:    true,
		})
	}

	return podNets, nil
}

func (c *Controller) changeVMSubnet(vmName, namespace, providerName, subnetName string) error {
	ipName := ovs.PodNameToPortName(vmName, namespace, providerName)
	ipCr, err := c.ipsLister.Get(ipName)
	if err != nil {
		if k8serrors.IsNotFound(err) {
			return nil
		}
		err := fmt.Errorf("failed to get ip CR %s: %v", ipName, err)
		klog.Error(err)
		return err
	}
	if ipCr.Spec.Subnet != subnetName {
<<<<<<< HEAD
		key := fmt.Sprintf("%s/%s", pod.Namespace, vmName)
=======
		key := fmt.Sprintf("%s/%s", namespace, vmName)
>>>>>>> 51dcf7f7
		klog.Infof("release ipam for vm %s from old subnet %s", key, ipCr.Spec.Subnet)
		c.ipam.ReleaseAddressByPod(key, ipCr.Spec.Subnet)
		klog.Infof("gc logical switch port %s", key)
		if err := c.OVNNbClient.DeleteLogicalSwitchPort(key); err != nil {
			klog.Errorf("failed to delete lsp %s, %v", key, err)
			return err
		}
<<<<<<< HEAD
=======
		// old lsp has been deleted, delete old ip cr
>>>>>>> 51dcf7f7
		if err := c.config.KubeOvnClient.KubeovnV1().IPs().Delete(context.Background(), ipName, metav1.DeleteOptions{}); err != nil {
			if !k8serrors.IsNotFound(err) {
				klog.Errorf("failed to delete ip %s, %v", ipName, err)
				return err
			}
		}
		// handleAddOrUpdatePod will create new lsp and new ip cr
	}
	return nil
}

func (c *Controller) handleAddOrUpdatePod(key string) (err error) {
	namespace, name, err := cache.SplitMetaNamespaceKey(key)
	if err != nil {
		utilruntime.HandleError(fmt.Errorf("invalid resource key: %s", key))
		return nil
	}

	c.podKeyMutex.LockKey(key)
	defer func() { _ = c.podKeyMutex.UnlockKey(key) }()
	klog.Infof("handle add/update pod %s", key)

	cachedPod, err := c.podsLister.Pods(namespace).Get(name)
	if err != nil {
		if k8serrors.IsNotFound(err) {
			return nil
		}
		klog.Error(err)
		return err
	}
	pod := cachedPod.DeepCopy()
	if err := util.ValidatePodNetwork(pod.Annotations); err != nil {
		klog.Errorf("validate pod %s/%s failed: %v", namespace, name, err)
		c.recorder.Eventf(pod, v1.EventTypeWarning, "ValidatePodNetworkFailed", err.Error())
		return err
	}

	podNets, err := c.getPodKubeovnNets(pod)
	if err != nil {
		klog.Errorf("failed to get pod nets %v", err)
		return err
	}
	if len(pod.Annotations) == 0 {
		pod.Annotations = map[string]string{}
	}

	// check and do hotnoplug nic
	if cachedPod, err = c.syncKubeOvnNet(cachedPod, pod, podNets); err != nil {
		klog.Errorf("failed to sync pod nets %v", err)
		return err
	}
	if cachedPod == nil {
		// pod has been deleted
		return nil
	}
	pod = cachedPod.DeepCopy()
	// check if allocate subnet is need. also allocate subnet when hotplug nic
	needAllocatePodNets := needAllocateSubnets(pod, podNets)
	if len(needAllocatePodNets) != 0 {
		if cachedPod, err = c.reconcileAllocateSubnets(cachedPod, pod, needAllocatePodNets); err != nil {
			return err
		}
		if cachedPod == nil {
			// pod has been deleted
			return nil
		}
	}

	// check if route subnet is need.
	pod = cachedPod.DeepCopy()
	return c.reconcileRouteSubnets(cachedPod, pod, needRouteSubnets(pod, podNets))
}

// do the same thing as add pod
func (c *Controller) reconcileAllocateSubnets(cachedPod, pod *v1.Pod, needAllocatePodNets []*kubeovnNet) (*v1.Pod, error) {
	namespace := pod.Namespace
	name := pod.Name
	klog.Infof("sync pod %s/%s allocated", namespace, name)

	vipsMap := c.getVirtualIPs(pod, needAllocatePodNets)
	isVMPod, vmName := isVMPod(pod)
	podType := getPodType(pod)
	podName := c.getNameByPod(pod)
	// todo: isVmPod, getPodType, getNameByPod has duplicated logic

	// Avoid create lsp for already running pod in ovn-nb when controller restart
	for _, podNet := range needAllocatePodNets {
		// the subnet may changed when alloc static ip from the latter subnet after ns supports multi subnets
		v4IP, v6IP, mac, subnet, err := c.acquireAddress(pod, podNet)
		if err != nil {
			c.recorder.Eventf(pod, v1.EventTypeWarning, "AcquireAddressFailed", err.Error())
			klog.Error(err)
			return nil, err
		}
		ipStr := util.GetStringIP(v4IP, v6IP)
		pod.Annotations[fmt.Sprintf(util.IPAddressAnnotationTemplate, podNet.ProviderName)] = ipStr
		if mac == "" {
			delete(pod.Annotations, fmt.Sprintf(util.MacAddressAnnotationTemplate, podNet.ProviderName))
		} else {
			pod.Annotations[fmt.Sprintf(util.MacAddressAnnotationTemplate, podNet.ProviderName)] = mac
		}
		pod.Annotations[fmt.Sprintf(util.CidrAnnotationTemplate, podNet.ProviderName)] = subnet.Spec.CIDRBlock
		pod.Annotations[fmt.Sprintf(util.GatewayAnnotationTemplate, podNet.ProviderName)] = subnet.Spec.Gateway
		if isOvnSubnet(podNet.Subnet) {
			pod.Annotations[fmt.Sprintf(util.LogicalSwitchAnnotationTemplate, podNet.ProviderName)] = subnet.Name
			if pod.Annotations[fmt.Sprintf(util.PodNicAnnotationTemplate, podNet.ProviderName)] == "" {
				pod.Annotations[fmt.Sprintf(util.PodNicAnnotationTemplate, podNet.ProviderName)] = c.config.PodNicType
			}
		} else {
			delete(pod.Annotations, fmt.Sprintf(util.LogicalSwitchAnnotationTemplate, podNet.ProviderName))
			delete(pod.Annotations, fmt.Sprintf(util.PodNicAnnotationTemplate, podNet.ProviderName))
		}
		pod.Annotations[fmt.Sprintf(util.AllocatedAnnotationTemplate, podNet.ProviderName)] = "true"
		if isVMPod && c.config.EnableKeepVMIP {
			pod.Annotations[fmt.Sprintf(util.VMTemplate, podNet.ProviderName)] = vmName
			if err := c.changeVMSubnet(vmName, namespace, podNet.ProviderName, subnet.Name); err != nil {
				klog.Errorf("change subnet of pod %s/%s to %s failed: %v", namespace, name, subnet.Name, err)
				return nil, err
			}
		}

		if err := util.ValidatePodCidr(podNet.Subnet.Spec.CIDRBlock, ipStr); err != nil {
			klog.Errorf("validate pod %s/%s failed: %v", namespace, name, err)
			c.recorder.Eventf(pod, v1.EventTypeWarning, "ValidatePodNetworkFailed", err.Error())
			return nil, err
		}

		if podNet.Type != providerTypeIPAM {
			if (subnet.Spec.Vlan == "" || subnet.Spec.LogicalGateway || subnet.Spec.U2OInterconnection) && subnet.Spec.Vpc != "" {
				pod.Annotations[fmt.Sprintf(util.LogicalRouterAnnotationTemplate, podNet.ProviderName)] = subnet.Spec.Vpc
			}

			if subnet.Spec.Vlan != "" {
				vlan, err := c.vlansLister.Get(subnet.Spec.Vlan)
				if err != nil {
					klog.Error(err)
					c.recorder.Eventf(pod, v1.EventTypeWarning, "GetVlanInfoFailed", err.Error())
					return nil, err
				}
				pod.Annotations[fmt.Sprintf(util.VlanIDAnnotationTemplate, podNet.ProviderName)] = strconv.Itoa(vlan.Spec.ID)
				pod.Annotations[fmt.Sprintf(util.ProviderNetworkTemplate, podNet.ProviderName)] = vlan.Spec.Provider
			}

			portSecurity := false
			if pod.Annotations[fmt.Sprintf(util.PortSecurityAnnotationTemplate, podNet.ProviderName)] == "true" {
				portSecurity = true
			}

			securityGroupAnnotation := pod.Annotations[fmt.Sprintf(util.SecurityGroupAnnotationTemplate, podNet.ProviderName)]
			vips := vipsMap[fmt.Sprintf("%s.%s", podNet.Subnet.Name, podNet.ProviderName)]
			for _, ip := range strings.Split(vips, ",") {
				if ip != "" && net.ParseIP(ip) == nil {
					klog.Errorf("invalid vip address '%s' for pod %s", ip, name)
					vips = ""
					break
				}
			}

			portName := ovs.PodNameToPortName(podName, namespace, podNet.ProviderName)
			dhcpOptions := &ovs.DHCPOptionsUUIDs{
				DHCPv4OptionsUUID: subnet.Status.DHCPv4OptionsUUID,
				DHCPv6OptionsUUID: subnet.Status.DHCPv6OptionsUUID,
			}

			if err := c.OVNNbClient.CreateLogicalSwitchPort(subnet.Name, portName, ipStr, mac, podName, pod.Namespace, portSecurity, securityGroupAnnotation, vips, podNet.Subnet.Spec.EnableDHCP, dhcpOptions, subnet.Spec.Vpc); err != nil {
				c.recorder.Eventf(pod, v1.EventTypeWarning, "CreateOVNPortFailed", err.Error())
				klog.Errorf("%v", err)
				return nil, err
			}

			if pod.Annotations[fmt.Sprintf(util.Layer2ForwardAnnotationTemplate, podNet.ProviderName)] == "true" {
				if err := c.OVNNbClient.EnablePortLayer2forward(portName); err != nil {
					c.recorder.Eventf(pod, v1.EventTypeWarning, "SetOVNPortL2ForwardFailed", err.Error())
					klog.Errorf("%v", err)
					return nil, err
				}
			}

			if portSecurity {
				sgNames := strings.Split(securityGroupAnnotation, ",")
				for _, sgName := range sgNames {
					if sgName == "" {
						continue
					}
					c.syncSgPortsQueue.Add(sgName)
				}
			}

			if vips != "" {
				c.syncVirtualPortsQueue.Add(podNet.Subnet.Name)
			}
		}
		// CreatePort may fail, so put ip cr creation after CreatePort
		if err := c.createOrUpdateCrdIPs(podName, ipStr, mac, subnet.Name, pod.Namespace, pod.Spec.NodeName, podNet.ProviderName, podType); err != nil {
			err = fmt.Errorf("failed to create ips CR %s.%s: %v", podName, pod.Namespace, err)
			klog.Error(err)
			return nil, err
		}
	}
	patch, err := util.GenerateMergePatchPayload(cachedPod, pod)
	if err != nil {
		klog.Errorf("failed to generate patch for pod %s/%s: %v", name, namespace, err)
		return nil, err
	}
	patchedPod, err := c.config.KubeClient.CoreV1().Pods(namespace).Patch(context.Background(), name,
		types.MergePatchType, patch, metav1.PatchOptions{}, "")
	if err != nil {
		if k8serrors.IsNotFound(err) {
			// Sometimes pod is deleted between kube-ovn configure ovn-nb and patch pod.
			// Then we need to recycle the resource again.
			key := strings.Join([]string{namespace, name}, "/")
			c.deletingPodObjMap.Store(key, pod)
			c.deletePodQueue.AddRateLimited(key)
			return nil, nil
		}
		klog.Errorf("patch pod %s/%s failed: %v", name, namespace, err)
		return nil, err
	}

	if vpcGwName, isVpcNatGw := pod.Annotations[util.VpcNatGatewayAnnotation]; isVpcNatGw {
		c.initVpcNatGatewayQueue.Add(vpcGwName)
	}
	return patchedPod.DeepCopy(), nil
}

// do the same thing as update pod
func (c *Controller) reconcileRouteSubnets(cachedPod, pod *v1.Pod, needRoutePodNets []*kubeovnNet) error {
	if len(needRoutePodNets) == 0 {
		return nil
	}

	namespace := pod.Namespace
	name := pod.Name
	podName := c.getNameByPod(pod)

	klog.Infof("sync pod %s/%s routed", namespace, name)

	var podIP string
	var subnet *kubeovnv1.Subnet

	for _, podNet := range needRoutePodNets {
		// in case update handler overlap the annotation when cache is not in sync
		if pod.Annotations[fmt.Sprintf(util.AllocatedAnnotationTemplate, podNet.ProviderName)] == "" {
			return fmt.Errorf("no address has been allocated to %s/%s", namespace, name)
		}

		podIP = pod.Annotations[fmt.Sprintf(util.IPAddressAnnotationTemplate, podNet.ProviderName)]
		subnet = podNet.Subnet

		if podIP != "" && (subnet.Spec.Vlan == "" || subnet.Spec.LogicalGateway) && subnet.Spec.Vpc == c.config.ClusterRouter {
			node, err := c.nodesLister.Get(pod.Spec.NodeName)
			if err != nil {
				klog.Errorf("failed to get node %s: %v", pod.Spec.NodeName, err)
				return err
			}

			pgName := getOverlaySubnetsPortGroupName(subnet.Name, node.Name)
			if c.config.EnableEipSnat && (pod.Annotations[util.EipAnnotation] != "" || pod.Annotations[util.SnatAnnotation] != "") {
				cm, err := c.configMapsLister.ConfigMaps(c.config.ExternalGatewayConfigNS).Get(util.ExternalGatewayConfig)
				if err != nil {
					klog.Errorf("failed to get ex-gateway config, %v", err)
					return err
				}
				nextHop := cm.Data["external-gw-addr"]
				if nextHop == "" {
					externalSubnet, err := c.subnetsLister.Get(c.config.ExternalGatewaySwitch)
					if err != nil {
						klog.Errorf("failed to get subnet %s, %v", c.config.ExternalGatewaySwitch, err)
						return err
					}
					nextHop = externalSubnet.Spec.Gateway
					if nextHop == "" {
						klog.Errorf("no available gateway address")
						return fmt.Errorf("no available gateway address")
					}
				}
				if strings.Contains(nextHop, "/") {
					nextHop = strings.Split(nextHop, "/")[0]
				}

				if err := c.addStaticRouteToVpc(
					c.config.ClusterRouter,
					&kubeovnv1.StaticRoute{
						Policy:     kubeovnv1.PolicySrc,
						CIDR:       podIP,
						NextHopIP:  nextHop,
						RouteTable: subnet.Spec.RouteTable,
					},
				); err != nil {
					klog.Errorf("failed to add static route, %v", err)
					return err
				}

				// remove lsp from port group to make EIP/SNAT work
				portName := ovs.PodNameToPortName(podName, pod.Namespace, podNet.ProviderName)
				if err = c.OVNNbClient.PortGroupRemovePorts(pgName, portName); err != nil {
					return err
				}

			} else {
				if subnet.Spec.GatewayType == kubeovnv1.GWDistributedType && pod.Annotations[util.NorthGatewayAnnotation] == "" {
					nodeTunlIPAddr, err := getNodeTunlIP(node)
					if err != nil {
						klog.Error(err)
						return err
					}

					var added bool
					for _, nodeAddr := range nodeTunlIPAddr {
						for _, podAddr := range strings.Split(podIP, ",") {
							if util.CheckProtocol(nodeAddr.String()) != util.CheckProtocol(podAddr) {
								continue
							}

							portName := ovs.PodNameToPortName(podName, pod.Namespace, podNet.ProviderName)
							if err := c.OVNNbClient.PortGroupAddPorts(pgName, portName); err != nil {
								klog.Errorf("add port to port group %s: %v", pgName, err)
								return err
							}

							added = true
							break
						}
						if added {
							break
						}
					}
				}

				if pod.Annotations[util.NorthGatewayAnnotation] != "" {
					if err := c.addStaticRouteToVpc(
						subnet.Spec.RouteTable,
						&kubeovnv1.StaticRoute{
							Policy:     kubeovnv1.PolicySrc,
							CIDR:       podIP,
							NextHopIP:  pod.Annotations[util.NorthGatewayAnnotation],
							RouteTable: subnet.Spec.RouteTable,
						},
					); err != nil {
						klog.Errorf("failed to add static route, %v", err)
						return err
					}
				} else if c.config.EnableEipSnat {
					if err = c.deleteStaticRouteFromVpc(
						c.config.ClusterRouter,
						subnet.Spec.RouteTable,
						podIP,
						"",
						kubeovnv1.PolicyDst,
					); err != nil {
						return err
					}
				}
			}

			if c.config.EnableEipSnat {
				for _, ipStr := range strings.Split(podIP, ",") {
					if eip := pod.Annotations[util.EipAnnotation]; eip == "" {
						if err = c.OVNNbClient.DeleteNats(c.config.ClusterRouter, ovnnb.NATTypeDNATAndSNAT, ipStr); err != nil {
							klog.Errorf("failed to delete nat rules: %v", err)
						}
					} else if util.CheckProtocol(eip) == util.CheckProtocol(ipStr) {
						if err = c.OVNNbClient.UpdateDnatAndSnat(c.config.ClusterRouter, eip, ipStr, fmt.Sprintf("%s.%s", podName, pod.Namespace), pod.Annotations[util.MacAddressAnnotation], c.ExternalGatewayType); err != nil {
							klog.Errorf("failed to add nat rules, %v", err)
							return err
						}
					}
					if eip := pod.Annotations[util.SnatAnnotation]; eip == "" {
						if err = c.OVNNbClient.DeleteNats(c.config.ClusterRouter, ovnnb.NATTypeSNAT, ipStr); err != nil {
							klog.Errorf("failed to delete nat rules: %v", err)
						}
					} else if util.CheckProtocol(eip) == util.CheckProtocol(ipStr) {
						if err = c.OVNNbClient.UpdateSnat(c.config.ClusterRouter, eip, ipStr); err != nil {
							klog.Errorf("failed to add nat rules, %v", err)
							return err
						}
					}
				}
			}
		}

		pod.Annotations[fmt.Sprintf(util.RoutedAnnotationTemplate, podNet.ProviderName)] = "true"
	}
	patch, err := util.GenerateMergePatchPayload(cachedPod, pod)
	if err != nil {
		klog.Errorf("failed to generate patch for pod %s/%s: %v", name, namespace, err)
		return err
	}
	if _, err := c.config.KubeClient.CoreV1().Pods(namespace).Patch(context.Background(), name,
		types.MergePatchType, patch, metav1.PatchOptions{}, ""); err != nil {
		if k8serrors.IsNotFound(err) {
			// Sometimes pod is deleted between kube-ovn configure ovn-nb and patch pod.
			// Then we need to recycle the resource again.
			key := strings.Join([]string{namespace, name}, "/")
			c.deletingPodObjMap.Store(key, pod)
			c.deletePodQueue.AddRateLimited(key)
			return nil
		}
		klog.Errorf("patch pod %s/%s failed %v", name, namespace, err)
		return err
	}
	return nil
}

func (c *Controller) handleDeletePod(key string) error {
	podObj, ok := c.deletingPodObjMap.Load(key)
	if !ok {
		return nil
	}
	pod := podObj.(*v1.Pod)
	podName := c.getNameByPod(pod)
	c.podKeyMutex.LockKey(key)
	defer func() { _ = c.podKeyMutex.UnlockKey(key) }()
	klog.Infof("handle delete pod %s", key)

	p, _ := c.podsLister.Pods(pod.Namespace).Get(pod.Name)
	if p != nil && p.UID != pod.UID {
		// Pod with same name exists, just return here
		return nil
	}

	if aaps := pod.Annotations[util.AAPsAnnotation]; aaps != "" {
		for _, vipName := range strings.Split(aaps, ",") {
			if vip, err := c.virtualIpsLister.Get(vipName); err == nil {
				if vip.Spec.Namespace != pod.Namespace {
					continue
				}
				klog.Infof("enqueue update virtual parents for %s", vipName)
				c.updateVirtualParentsQueue.Add(vipName)
			}
		}
	}

	podKey := fmt.Sprintf("%s/%s", pod.Namespace, podName)

	var keepIPCR bool
	if ok, sts := isStatefulSetPod(pod); ok {
		toDel := isStatefulSetPodToDel(c.config.KubeClient, pod, sts)
		isDelete, err := appendCheckPodToDel(c, pod, sts, "StatefulSet")
		if pod.DeletionTimestamp != nil {
			// triggered by delete event
			if !(toDel || (isDelete && err == nil)) {
				return nil
			}
		}
		keepIPCR = !toDel && !isDelete && err == nil
	}
	isVMPod, vmName := isVMPod(pod)
	if isVMPod && c.config.EnableKeepVMIP {
		vmToBeDel := c.isVMToDel(pod, vmName)
		isDelete, err := appendCheckPodToDel(c, pod, vmName, util.VMInstance)
		if pod.DeletionTimestamp != nil {
			// triggered by delete event
			if !(vmToBeDel || (isDelete && err == nil)) {
				return nil
			}
			klog.Infof("delete vm pod %s", podName)
		}
	}

	podNets, err := c.getPodKubeovnNets(pod)
	if err != nil {
		klog.Errorf("failed to get pod nets %v", err)
	}
	if !keepIPCR {
		ports, err := c.OVNNbClient.ListNormalLogicalSwitchPorts(true, map[string]string{"pod": podKey})
		if err != nil {
			klog.Errorf("failed to list lsps of pod '%s', %v", pod.Name, err)
			return err
		}

		if len(ports) != 0 {
			addresses := c.ipam.GetPodAddress(podKey)
			for _, address := range addresses {
				if strings.TrimSpace(address.IP) == "" {
					continue
				}
				subnet, err := c.subnetsLister.Get(address.Subnet.Name)
				if k8serrors.IsNotFound(err) {
					continue
				} else if err != nil {
					klog.Error(err)
					return err
				}
				vpc, err := c.vpcsLister.Get(subnet.Spec.Vpc)
				if k8serrors.IsNotFound(err) {
					continue
				} else if err != nil {
					klog.Error(err)
					return err
				}
				// If pod has snat or eip, also need delete staticRoute when delete pod
				if vpc.Name == c.config.ClusterRouter {
					if err = c.deleteStaticRouteFromVpc(
						vpc.Name,
						subnet.Spec.RouteTable,
						address.IP,
						"",
						kubeovnv1.PolicyDst,
					); err != nil {
						klog.Errorf("failed to delete static route, %v", err)
						return err
					}
				}
				if c.config.EnableEipSnat {
					if pod.Annotations[util.EipAnnotation] != "" {
						if err = c.OVNNbClient.DeleteNat(c.config.ClusterRouter, ovnnb.NATTypeDNATAndSNAT, pod.Annotations[util.EipAnnotation], address.IP); err != nil {
							klog.Errorf("failed to delete nat rules: %v", err)
						}
					}
					if pod.Annotations[util.SnatAnnotation] != "" {
						if err = c.OVNNbClient.DeleteNat(c.config.ClusterRouter, ovnnb.NATTypeSNAT, "", address.IP); err != nil {
							klog.Errorf("failed to delete nat rules: %v", err)
						}
					}
				}
			}
		}
		for _, port := range ports {
			// when lsp is deleted, the port of pod is deleted from any port-group automatically.
			klog.Infof("gc logical switch port %s", port.Name)
			if err := c.OVNNbClient.DeleteLogicalSwitchPort(port.Name); err != nil {
				klog.Errorf("failed to delete lsp %s, %v", port.Name, err)
				return err
			}
		}
		klog.Infof("release all ip address for deleting pod %s", podKey)
		for _, podNet := range podNets {
			if err = c.deleteCrdIPs(podName, pod.Namespace, podNet.ProviderName); err != nil {
				klog.Errorf("failed to delete ip for pod %s, %v, please delete manually", pod.Name, err)
			}
		}
		c.ipam.ReleaseAddressByPod(podKey, "")
		if pod.Annotations[util.VipAnnotation] != "" {
			if err = c.releaseVip(pod.Annotations[util.VipAnnotation]); err != nil {
				klog.Errorf("failed to clean label from vip %s, %v", pod.Annotations[util.VipAnnotation], err)
				return err
			}
		}
	}
	for _, podNet := range podNets {
		c.syncVirtualPortsQueue.Add(podNet.Subnet.Name)
		if pod.Annotations[fmt.Sprintf(util.PortSecurityAnnotationTemplate, podNet.ProviderName)] == "true" {
			if securityGroupAnnotation, ok := pod.Annotations[fmt.Sprintf(util.SecurityGroupAnnotationTemplate, podNet.ProviderName)]; ok {
				sgNames := strings.Split(securityGroupAnnotation, ",")
				for _, sgName := range sgNames {
					if sgName == "" {
						continue
					}
					c.syncSgPortsQueue.Add(sgName)
				}
			}
		}
	}
	return nil
}

func (c *Controller) deleteCrdIPs(podName, ns, providerName string) error {
	portName := ovs.PodNameToPortName(podName, ns, providerName)
	klog.Infof("delete cr ip '%s' for pod %s/%s", portName, ns, podName)
	if err := c.config.KubeOvnClient.KubeovnV1().IPs().Delete(context.Background(), portName, metav1.DeleteOptions{}); err != nil {
		if !k8serrors.IsNotFound(err) {
			klog.Errorf("failed to delete ip %s, %v", portName, err)
			return err
		}
	}
	return nil
}

func (c *Controller) handleUpdatePodSecurity(key string) error {
	namespace, name, err := cache.SplitMetaNamespaceKey(key)
	if err != nil {
		utilruntime.HandleError(fmt.Errorf("invalid resource key: %s", key))
		return nil
	}

	c.podKeyMutex.LockKey(key)
	defer func() { _ = c.podKeyMutex.UnlockKey(key) }()

	pod, err := c.podsLister.Pods(namespace).Get(name)
	if err != nil {
		if k8serrors.IsNotFound(err) {
			return nil
		}
		klog.Error(err)
		return err
	}
	podName := c.getNameByPod(pod)

	klog.Infof("update pod %s/%s security", namespace, name)

	podNets, err := c.getPodKubeovnNets(pod)
	if err != nil {
		klog.Errorf("failed to pod nets %v", err)
		return err
	}

	vipsMap := c.getVirtualIPs(pod, podNets)

	// associated with security group
	for _, podNet := range podNets {
		portSecurity := false
		if pod.Annotations[fmt.Sprintf(util.PortSecurityAnnotationTemplate, podNet.ProviderName)] == "true" {
			portSecurity = true
		}

		mac := pod.Annotations[fmt.Sprintf(util.MacAddressAnnotationTemplate, podNet.ProviderName)]
		ipStr := pod.Annotations[fmt.Sprintf(util.IPAddressAnnotationTemplate, podNet.ProviderName)]
		vips := vipsMap[fmt.Sprintf("%s.%s", podNet.Subnet.Name, podNet.ProviderName)]

		if err = c.OVNNbClient.SetLogicalSwitchPortSecurity(portSecurity, ovs.PodNameToPortName(podName, namespace, podNet.ProviderName), mac, ipStr, vips); err != nil {
			klog.Errorf("set logical switch port security: %v", err)
			return err
		}

		c.syncVirtualPortsQueue.Add(podNet.Subnet.Name)

		var securityGroups string
		if portSecurity {
			securityGroups = pod.Annotations[fmt.Sprintf(util.SecurityGroupAnnotationTemplate, podNet.ProviderName)]
			securityGroups = strings.ReplaceAll(securityGroups, " ", "")
			for _, sg := range strings.Split(securityGroups, ",") {
				c.syncSgPortsQueue.Add(sg)
			}
		}
		if err = c.reconcilePortSg(ovs.PodNameToPortName(podName, namespace, podNet.ProviderName), securityGroups); err != nil {
			klog.Errorf("reconcilePortSg failed. %v", err)
			return err
		}
	}
	return nil
}

func (c *Controller) syncKubeOvnNet(cachedPod, pod *v1.Pod, podNets []*kubeovnNet) (*v1.Pod, error) {
	podName := c.getNameByPod(pod)
	key := fmt.Sprintf("%s/%s", pod.Namespace, podName)
	targetPortNameList := strset.NewWithSize(len(podNets))
	portsNeedToDel := []string{}
	annotationsNeedToDel := []string{}
	subnetUsedByPort := make(map[string]string)

	for _, podNet := range podNets {
		portName := ovs.PodNameToPortName(podName, pod.Namespace, podNet.ProviderName)
		targetPortNameList.Add(portName)
	}

	ports, err := c.OVNNbClient.ListNormalLogicalSwitchPorts(true, map[string]string{"pod": key})
	if err != nil {
		klog.Errorf("failed to list lsps of pod '%s', %v", pod.Name, err)
		return nil, err
	}

	for _, port := range ports {
		if !targetPortNameList.Has(port.Name) {
			portsNeedToDel = append(portsNeedToDel, port.Name)
			subnetUsedByPort[port.Name] = port.ExternalIDs["ls"]
			portNameSlice := strings.Split(port.Name, ".")
			providerName := strings.Join(portNameSlice[2:], ".")
			if providerName == util.OvnProvider {
				continue
			}
			annotationsNeedToDel = append(annotationsNeedToDel, providerName)
		}
	}

	if len(portsNeedToDel) == 0 {
		return pod, nil
	}

	for _, portNeedDel := range portsNeedToDel {

		if subnet, ok := c.ipam.Subnets[subnetUsedByPort[portNeedDel]]; ok {
			subnet.ReleaseAddressWithNicName(podName, portNeedDel)
		}

		if err := c.OVNNbClient.DeleteLogicalSwitchPort(portNeedDel); err != nil {
			klog.Errorf("failed to delete lsp %s, %v", portNeedDel, err)
			return nil, err
		}
		if err := c.config.KubeOvnClient.KubeovnV1().IPs().Delete(context.Background(), portNeedDel, metav1.DeleteOptions{}); err != nil {
			if !k8serrors.IsNotFound(err) {
				klog.Errorf("failed to delete ip %s, %v", portNeedDel, err)
				return nil, err
			}
		}
	}

	for _, providerName := range annotationsNeedToDel {
		for annotationKey := range pod.Annotations {
			if strings.HasPrefix(annotationKey, providerName) {
				delete(pod.Annotations, annotationKey)
			}
		}
	}
	if len(cachedPod.Annotations) == len(pod.Annotations) {
		return pod, nil
	}
	patch, err := util.GenerateMergePatchPayload(cachedPod, pod)
	if err != nil {
		klog.Errorf("failed to generate patch payload for pod '%s', %v", pod.Name, err)
		return nil, err
	}
	patchedPod, err := c.config.KubeClient.CoreV1().Pods(pod.Namespace).Patch(context.Background(), pod.Name,
		types.MergePatchType, patch, metav1.PatchOptions{}, "")
	if err != nil {
		if k8serrors.IsNotFound(err) {
			return nil, nil
		}
		klog.Errorf("failed to delete useless annotations for pod %s: %v", pod.Name, err)
		return nil, err
	}

	return patchedPod.DeepCopy(), nil
}

func isStatefulSetPod(pod *v1.Pod) (bool, string) {
	for _, owner := range pod.OwnerReferences {
		if owner.Kind == "StatefulSet" && strings.HasPrefix(owner.APIVersion, "apps/") {
			if strings.HasPrefix(pod.Name, owner.Name) {
				return true, owner.Name
			}
		}
	}
	return false, ""
}

func isStatefulSetPodToDel(c kubernetes.Interface, pod *v1.Pod, statefulSetName string) bool {
	// only delete statefulset pod lsp when statefulset deleted or down scaled
	ss, err := c.AppsV1().StatefulSets(pod.Namespace).Get(context.Background(), statefulSetName, metav1.GetOptions{})
	if err != nil {
		// statefulset is deleted
		if k8serrors.IsNotFound(err) {
			return true
		}
		klog.Errorf("failed to get statefulset %v", err)
		return false
	}

	// statefulset is deleting
	if ss.DeletionTimestamp != nil {
		return true
	}

	// down scale statefulset
	tempStrs := strings.Split(pod.Name, "-")
	numStr := tempStrs[len(tempStrs)-1]
	index, err := strconv.ParseInt(numStr, 10, 0)
	if err != nil {
		klog.Errorf("failed to parse %s to int", numStr)
		return false
	}
	// down scaled
	return index >= int64(*ss.Spec.Replicas)
}

func getNodeTunlIP(node *v1.Node) ([]net.IP, error) {
	var nodeTunlIPAddr []net.IP
	nodeTunlIP := node.Annotations[util.IPAddressAnnotation]
	if nodeTunlIP == "" {
		return nil, fmt.Errorf("node has no tunnel ip annotation")
	}

	for _, ip := range strings.Split(nodeTunlIP, ",") {
		nodeTunlIPAddr = append(nodeTunlIPAddr, net.ParseIP(ip))
	}
	return nodeTunlIPAddr, nil
}

func getNextHopByTunnelIP(gw []net.IP) string {
	// validation check by caller
	nextHop := gw[0].String()
	if len(gw) == 2 {
		nextHop = gw[0].String() + "," + gw[1].String()
	}
	return nextHop
}

func needAllocateSubnets(pod *v1.Pod, nets []*kubeovnNet) []*kubeovnNet {
	if !isPodAlive(pod) {
		return nil
	}

	if pod.Annotations == nil {
		return nets
	}

	result := make([]*kubeovnNet, 0, len(nets))
	for _, n := range nets {
		if pod.Annotations[fmt.Sprintf(util.AllocatedAnnotationTemplate, n.ProviderName)] != "true" {
			result = append(result, n)
		}
	}
	return result
}

func (c *Controller) podNeedSync(pod *v1.Pod) (bool, error) {
	// 1. check annotations
	if pod.Annotations == nil {
		return true, nil
	}
	// 2. check annotation ovn subnet
	if pod.Annotations[util.RoutedAnnotation] != "true" {
		return true, nil
	}
	// 3. check multus subnet
	attachmentNets, err := c.getPodAttachmentNet(pod)
	if err != nil {
		klog.Error(err)
		return false, err
	}
	for _, n := range attachmentNets {
		if pod.Annotations[fmt.Sprintf(util.RoutedAnnotationTemplate, n.ProviderName)] != "true" {
			return true, nil
		}
		ipName := ovs.PodNameToPortName(pod.Name, pod.Namespace, n.ProviderName)
		if _, err = c.ipsLister.Get(ipName); err != nil {
			err = fmt.Errorf("pod has no ip %s: %v", ipName, err)
			// need to sync to create ip
			klog.Error(err)
			return true, nil
		}
	}
	return false, nil
}

func needRouteSubnets(pod *v1.Pod, nets []*kubeovnNet) []*kubeovnNet {
	if !isPodAlive(pod) {
		return nil
	}

	if pod.Annotations == nil {
		return nets
	}

	result := make([]*kubeovnNet, 0, len(nets))
	for _, n := range nets {
		if !isOvnSubnet(n.Subnet) {
			continue
		}

		if pod.Annotations[fmt.Sprintf(util.AllocatedAnnotationTemplate, n.ProviderName)] == "true" && pod.Spec.NodeName != "" {
			if pod.Annotations[fmt.Sprintf(util.RoutedAnnotationTemplate, n.ProviderName)] != "true" {
				result = append(result, n)
			}
		}
	}
	return result
}

func (c *Controller) getPodDefaultSubnet(pod *v1.Pod) (*kubeovnv1.Subnet, error) {
	var subnet *kubeovnv1.Subnet
	var err error
	// 1. check annotation subnet
	lsName, lsExist := pod.Annotations[util.LogicalSwitchAnnotation]
	if lsExist {
		subnet, err = c.subnetsLister.Get(lsName)
		if err != nil {
			klog.Errorf("failed to get subnet %v", err)
			return nil, err
		}
	} else {
		ns, err := c.namespacesLister.Get(pod.Namespace)
		if err != nil {
			klog.Errorf("failed to get namespace %s, %v", pod.Namespace, err)
			return nil, err
		}
		if ns.Annotations == nil {
			err = fmt.Errorf("namespace %s network annotations is nil", pod.Namespace)
			klog.Error(err)
			return nil, err
		}

		subnetNames := ns.Annotations[util.LogicalSwitchAnnotation]
		for _, subnetName := range strings.Split(subnetNames, ",") {
			if subnetName == "" {
				err = fmt.Errorf("namespace %s default logical switch is not found", pod.Namespace)
				klog.Error(err)
				return nil, err
			}
			subnet, err = c.subnetsLister.Get(subnetName)
			if err != nil {
				klog.Errorf("failed to get subnet %v", err)
				return nil, err
			}

			switch subnet.Spec.Protocol {
			case kubeovnv1.ProtocolIPv4:
				fallthrough
			case kubeovnv1.ProtocolDual:
				if subnet.Status.V4AvailableIPs == 0 {
					klog.V(3).Infof("there's no available ips for subnet %v, try next subnet", subnet.Name)
					continue
				}
			case kubeovnv1.ProtocolIPv6:
				if subnet.Status.V6AvailableIPs == 0 {
					klog.Infof("there's no available ips for subnet %v, try next subnet", subnet.Name)
					continue
				}
			}
			break
		}
	}
	return subnet, nil
}

func loadNetConf(bytes []byte) (*multustypes.DelegateNetConf, error) {
	delegateConf := &multustypes.DelegateNetConf{}
	if err := json.Unmarshal(bytes, &delegateConf.Conf); err != nil {
		return nil, logging.Errorf("LoadDelegateNetConf: error unmarshalling delegate config: %v", err)
	}

	if delegateConf.Conf.Type == "" {
		if err := multustypes.LoadDelegateNetConfList(bytes, delegateConf); err != nil {
			return nil, logging.Errorf("LoadDelegateNetConf: failed with: %v", err)
		}
	}
	return delegateConf, nil
}

type providerType int

const (
	providerTypeIPAM providerType = iota
	providerTypeOriginal
)

type kubeovnNet struct {
	Type               providerType
	ProviderName       string
	Subnet             *kubeovnv1.Subnet
	IsDefault          bool
	AllowLiveMigration bool
}

func (c *Controller) getPodAttachmentNet(pod *v1.Pod) ([]*kubeovnNet, error) {
	var multusNets []*multustypes.NetworkSelectionElement
	defaultAttachNetworks := pod.Annotations[util.DefaultNetworkAnnotation]
	if defaultAttachNetworks != "" {
		attachments, err := util.ParsePodNetworkAnnotation(defaultAttachNetworks, pod.Namespace)
		if err != nil {
			klog.Errorf("failed to parse default attach net for pod '%s', %v", pod.Name, err)
			return nil, err
		}
		multusNets = attachments
	}

	attachNetworks := pod.Annotations[util.AttachmentNetworkAnnotation]
	if attachNetworks != "" {
		attachments, err := util.ParsePodNetworkAnnotation(attachNetworks, pod.Namespace)
		if err != nil {
			klog.Errorf("failed to parse attach net for pod '%s', %v", pod.Name, err)
			return nil, err
		}
		multusNets = append(multusNets, attachments...)
	}
	subnets, err := c.subnetsLister.List(labels.Everything())
	if err != nil {
		return nil, err
	}

	result := make([]*kubeovnNet, 0, len(multusNets))
	for _, attach := range multusNets {
		networkClient := c.config.AttachNetClient.K8sCniCncfIoV1().NetworkAttachmentDefinitions(attach.Namespace)
		network, err := networkClient.Get(context.Background(), attach.Name, metav1.GetOptions{})
		if err != nil {
			klog.Errorf("failed to get net-attach-def %s, %v", attach.Name, err)
			return nil, err
		}

		netCfg, err := loadNetConf([]byte(network.Spec.Config))
		if err != nil {
			klog.Errorf("failed to load config of net-attach-def %s, %v", attach.Name, err)
			return nil, err
		}

		// allocate kubeovn network
		var providerName string
		if util.IsOvnNetwork(netCfg) {
			allowLiveMigration := false
			isDefault := util.IsDefaultNet(pod.Annotations[util.DefaultNetworkAnnotation], attach)

			providerName = fmt.Sprintf("%s.%s.ovn", attach.Name, attach.Namespace)
			if pod.Annotations[fmt.Sprintf(util.LiveMigrationAnnotationTemplate, providerName)] == "true" {
				allowLiveMigration = true
			}

			subnetName := pod.Annotations[fmt.Sprintf(util.LogicalSwitchAnnotationTemplate, providerName)]
			if subnetName == "" {
				for _, subnet := range subnets {
					if subnet.Spec.Provider == providerName {
						subnetName = subnet.Name
						break
					}
				}
			}
			var subnet *kubeovnv1.Subnet
			if subnetName == "" {
				subnet, err = c.getPodDefaultSubnet(pod)
				if err != nil {
					klog.Errorf("failed to pod default subnet, %v", err)
					return nil, err
				}
			} else {
				subnet, err = c.subnetsLister.Get(subnetName)
				if err != nil {
					klog.Errorf("failed to get subnet %s, %v", subnetName, err)
					return nil, err
				}
			}
			result = append(result, &kubeovnNet{
				Type:               providerTypeOriginal,
				ProviderName:       providerName,
				Subnet:             subnet,
				IsDefault:          isDefault,
				AllowLiveMigration: allowLiveMigration,
			})
		} else {
			providerName = fmt.Sprintf("%s.%s", attach.Name, attach.Namespace)
			for _, subnet := range subnets {
				if subnet.Spec.Provider == providerName {
					result = append(result, &kubeovnNet{
						Type:         providerTypeIPAM,
						ProviderName: providerName,
						Subnet:       subnet,
					})
					break
				}
			}
		}
	}
	return result, nil
}

func (c *Controller) validatePodIP(podName, subnetName, ipv4, ipv6 string) (bool, bool, error) {
	subnet, err := c.subnetsLister.Get(subnetName)
	if err != nil {
		klog.Errorf("failed to get subnet %s: %v", subnetName, err)
		return false, false, err
	}

	if subnet.Spec.Vlan == "" && subnet.Spec.Vpc == c.config.ClusterRouter {
		nodes, err := c.nodesLister.List(labels.Everything())
		if err != nil {
			klog.Errorf("failed to list nodes: %v", err)
			return false, false, err
		}

		for _, node := range nodes {
			nodeIPv4, nodeIPv6 := util.GetNodeInternalIP(*node)
			if ipv4 != "" && ipv4 == nodeIPv4 {
				klog.Errorf("IP address (%s) assigned to pod %s is the same with internal IP address of node %s, reallocating...", ipv4, podName, node.Name)
				return false, true, nil
			}
			if ipv6 != "" && ipv6 == nodeIPv6 {
				klog.Errorf("IP address (%s) assigned to pod %s is the same with internal IP address of node %s, reallocating...", ipv6, podName, node.Name)
				return true, false, nil
			}
		}
	}

	return true, true, nil
}

func (c *Controller) acquireAddress(pod *v1.Pod, podNet *kubeovnNet) (string, string, string, *kubeovnv1.Subnet, error) {
	podName := c.getNameByPod(pod)
	key := fmt.Sprintf("%s/%s", pod.Namespace, podName)

	var checkVMPod bool
	isStsPod, _ := isStatefulSetPod(pod)
	// if pod has static vip
	vipName := pod.Annotations[util.VipAnnotation]
	if vipName != "" {
		vip, err := c.virtualIpsLister.Get(vipName)
		if err != nil {
			klog.Errorf("failed to get static vip '%s', %v", vipName, err)
			return "", "", "", podNet.Subnet, err
		}
		portName := ovs.PodNameToPortName(podName, pod.Namespace, podNet.ProviderName)
		if c.config.EnableKeepVMIP {
			checkVMPod, _ = isVMPod(pod)
		}
		if err = c.podReuseVip(vipName, portName, isStsPod || checkVMPod); err != nil {
			return "", "", "", podNet.Subnet, err
		}
		return vip.Status.V4ip, vip.Status.V6ip, vip.Status.Mac, podNet.Subnet, nil
	}

	var macStr *string
	if isOvnSubnet(podNet.Subnet) {
		mac := pod.Annotations[fmt.Sprintf(util.MacAddressAnnotationTemplate, podNet.ProviderName)]
		if mac != "" {
			if _, err := net.ParseMAC(mac); err != nil {
				return "", "", "", podNet.Subnet, err
			}
			macStr = &mac
		}
	} else {
		macStr = new(string)
		*macStr = ""
	}

	ippoolStr := pod.Annotations[fmt.Sprintf(util.IPPoolAnnotationTemplate, podNet.ProviderName)]
	if ippoolStr == "" {
		ns, err := c.namespacesLister.Get(pod.Namespace)
		if err != nil {
			klog.Errorf("failed to get namespace %s: %v", pod.Namespace, err)
			return "", "", "", podNet.Subnet, err
		}
		if len(ns.Annotations) != 0 {
			ippoolStr = ns.Annotations[util.IPPoolAnnotation]
		}
	}

	// Random allocate
	if pod.Annotations[fmt.Sprintf(util.IPAddressAnnotationTemplate, podNet.ProviderName)] == "" &&
		ippoolStr == "" {
		var skippedAddrs []string
		for {
			portName := ovs.PodNameToPortName(podName, pod.Namespace, podNet.ProviderName)

			ipv4, ipv6, mac, err := c.ipam.GetRandomAddress(key, portName, macStr, podNet.Subnet.Name, "", skippedAddrs, !podNet.AllowLiveMigration)
			if err != nil {
				klog.Error(err)
				return "", "", "", podNet.Subnet, err
			}
			ipv4OK, ipv6OK, err := c.validatePodIP(pod.Name, podNet.Subnet.Name, ipv4, ipv6)
			if err != nil {
				klog.Error(err)
				return "", "", "", podNet.Subnet, err
			}
			if ipv4OK && ipv6OK {
				return ipv4, ipv6, mac, podNet.Subnet, nil
			}

			if !ipv4OK {
				skippedAddrs = append(skippedAddrs, ipv4)
			}
			if !ipv6OK {
				skippedAddrs = append(skippedAddrs, ipv6)
			}
		}
	}

	portName := ovs.PodNameToPortName(podName, pod.Namespace, podNet.ProviderName)

	// The static ip can be assigned from any subnet after ns supports multi subnets
	nsNets, _ := c.getNsAvailableSubnets(pod, podNet)
	var v4IP, v6IP, mac string
	var err error

	// Static allocate
	if pod.Annotations[fmt.Sprintf(util.IPAddressAnnotationTemplate, podNet.ProviderName)] != "" {
		ipStr := pod.Annotations[fmt.Sprintf(util.IPAddressAnnotationTemplate, podNet.ProviderName)]

		for _, net := range nsNets {
			v4IP, v6IP, mac, err = c.acquireStaticAddress(key, portName, ipStr, macStr, net.Subnet.Name, net.AllowLiveMigration)
			if err == nil {
				return v4IP, v6IP, mac, net.Subnet, nil
			}
		}
		return v4IP, v6IP, mac, podNet.Subnet, err
	}

	// IPPool allocate
	if ippoolStr != "" {
		var ipPool []string
		if strings.ContainsRune(ippoolStr, ';') {
			ipPool = strings.Split(ippoolStr, ";")
		} else {
			ipPool = strings.Split(ippoolStr, ",")
			if len(ipPool) == 2 && util.CheckProtocol(ipPool[0]) != util.CheckProtocol(ipPool[1]) {
				ipPool = []string{ippoolStr}
			}
		}
		for i, ip := range ipPool {
			ipPool[i] = strings.TrimSpace(ip)
		}

		if len(ipPool) == 1 && (!strings.ContainsRune(ipPool[0], ',') && net.ParseIP(ipPool[0]) == nil) {
			var skippedAddrs []string
			for {
				portName := ovs.PodNameToPortName(podName, pod.Namespace, podNet.ProviderName)
				ipv4, ipv6, mac, err := c.ipam.GetRandomAddress(key, portName, macStr, podNet.Subnet.Name, ipPool[0], skippedAddrs, !podNet.AllowLiveMigration)
				if err != nil {
					return "", "", "", podNet.Subnet, err
				}
				ipv4OK, ipv6OK, err := c.validatePodIP(pod.Name, podNet.Subnet.Name, ipv4, ipv6)
				if err != nil {
					return "", "", "", podNet.Subnet, err
				}
				if ipv4OK && ipv6OK {
					return ipv4, ipv6, mac, podNet.Subnet, nil
				}

				if !ipv4OK {
					skippedAddrs = append(skippedAddrs, ipv4)
				}
				if !ipv6OK {
					skippedAddrs = append(skippedAddrs, ipv6)
				}
			}
		}

		if !isStsPod {
			for _, net := range nsNets {
				for _, staticIP := range ipPool {
					var checkIP string
					ipProtocol := util.CheckProtocol(staticIP)
					if ipProtocol == kubeovnv1.ProtocolDual {
						checkIP = strings.Split(staticIP, ",")[0]
					} else {
						checkIP = staticIP
					}

					if assignedPod, ok := c.ipam.IsIPAssignedToOtherPod(checkIP, net.Subnet.Name, key); ok {
						klog.Errorf("static address %s for %s has been assigned to %s", staticIP, key, assignedPod)
						continue
					}

					v4IP, v6IP, mac, err = c.acquireStaticAddress(key, portName, staticIP, macStr, net.Subnet.Name, net.AllowLiveMigration)
					if err == nil {
						return v4IP, v6IP, mac, net.Subnet, nil
					}
				}
			}
			klog.Errorf("acquire address from ippool %s for %s failed, %v", ippoolStr, key, err)
		} else {
			tempStrs := strings.Split(pod.Name, "-")
			numStr := tempStrs[len(tempStrs)-1]
			index, _ := strconv.Atoi(numStr)

			if index < len(ipPool) {
				for _, net := range nsNets {
					v4IP, v6IP, mac, err = c.acquireStaticAddress(key, portName, ipPool[index], macStr, net.Subnet.Name, net.AllowLiveMigration)
					if err == nil {
						return v4IP, v6IP, mac, net.Subnet, nil
					}
				}
				klog.Errorf("acquire address %s for %s failed, %v", ipPool[index], key, err)
			}
		}
	}
	klog.Errorf("alloc address for %s failed, return NoAvailableAddress", key)
	return "", "", "", podNet.Subnet, ipam.ErrNoAvailable
}

func (c *Controller) acquireStaticAddress(key, nicName, ip string, mac *string, subnet string, liveMigration bool) (string, string, string, error) {
	var v4IP, v6IP, macStr string
	var err error
	for _, ipStr := range strings.Split(ip, ",") {
		if net.ParseIP(ipStr) == nil {
			return "", "", "", fmt.Errorf("failed to parse IP %s", ipStr)
		}
	}

	if v4IP, v6IP, macStr, err = c.ipam.GetStaticAddress(key, nicName, ip, mac, subnet, !liveMigration); err != nil {
		klog.Errorf("failed to get static ip %v, mac %v, subnet %v, err %v", ip, mac, subnet, err)
		return "", "", "", err
	}
	return v4IP, v6IP, macStr, nil
}

func appendCheckPodToDel(c *Controller, pod *v1.Pod, ownerRefName, ownerRefKind string) (bool, error) {
	// subnet for ns has been changed, and statefulset pod's ip is not in the range of subnet's cidr anymore
	podNs, err := c.namespacesLister.Get(pod.Namespace)
	if err != nil {
		klog.Errorf("failed to get namespace %s, %v", pod.Namespace, err)
		return false, err
	}

	// check if subnet exist in OwnerReference
	var ownerRefSubnetExist bool
	var ownerRefSubnet string
	switch ownerRefKind {
	case "StatefulSet":
		ss, err := c.config.KubeClient.AppsV1().StatefulSets(pod.Namespace).Get(context.Background(), ownerRefName, metav1.GetOptions{})
		if err != nil {
			if k8serrors.IsNotFound(err) {
				return true, nil
			}
			klog.Errorf("failed to get StatefulSet %s, %v", ownerRefName, err)
		}
		if ss.Spec.Template.ObjectMeta.Annotations[util.LogicalSwitchAnnotation] != "" {
			ownerRefSubnetExist = true
			ownerRefSubnet = ss.Spec.Template.ObjectMeta.Annotations[util.LogicalSwitchAnnotation]
		}

	case util.VMInstance:
		vm, err := c.config.KubevirtClient.VirtualMachine(pod.Namespace).Get(context.Background(), ownerRefName, &metav1.GetOptions{})
		if err != nil {
			if k8serrors.IsNotFound(err) {
				return true, nil
			}
			klog.Errorf("failed to get VirtualMachine %s, %v", ownerRefName, err)
		}
		if vm != nil &&
			vm.Spec.Template != nil &&
			vm.Spec.Template.ObjectMeta.Annotations != nil &&
			vm.Spec.Template.ObjectMeta.Annotations[util.LogicalSwitchAnnotation] != "" {
			ownerRefSubnetExist = true
			ownerRefSubnet = vm.Spec.Template.ObjectMeta.Annotations[util.LogicalSwitchAnnotation]
		}
	}
	podSwitch := strings.TrimSpace(pod.Annotations[util.LogicalSwitchAnnotation])
	if !ownerRefSubnetExist {
		nsSubnetNames := podNs.Annotations[util.LogicalSwitchAnnotation]
		// check if pod use the subnet of its ns
		if nsSubnetNames != "" && podSwitch != "" && !util.ContainsString(strings.Split(nsSubnetNames, ","), podSwitch) {
			klog.Infof("ns %s annotation subnet is %s, which is inconstant with subnet for pod %s, delete pod", pod.Namespace, nsSubnetNames, pod.Name)
			return true, nil
		}
	}

	// subnet cidr has been changed, and statefulset pod's ip is not in the range of subnet's cidr anymore
	podSubnet, err := c.subnetsLister.Get(podSwitch)
	if err != nil {
		klog.Errorf("failed to get subnet %s, %v", podSwitch, err)
		return false, err
	}
	if podSubnet != nil && !util.CIDRContainIP(podSubnet.Spec.CIDRBlock, pod.Annotations[util.IPAddressAnnotation]) {
		klog.Infof("pod's ip %s is not in the range of subnet %s, delete pod", pod.Annotations[util.IPAddressAnnotation], podSubnet.Name)
		return true, nil
	}
	// subnet of ownerReference(sts/vm) has been changed, it needs to handle delete pod and create port on the new logical switch
	if podSubnet != nil && ownerRefSubnet != "" && podSubnet.Name != ownerRefSubnet {
		klog.Infof("Subnet of owner %s has been changed from %s to %s, delete pod %s/%s", ownerRefName, podSubnet.Name, ownerRefSubnet, pod.Namespace, pod.Name)
		return true, nil
	}

	return false, nil
}

func isVMPod(pod *v1.Pod) (bool, string) {
	for _, owner := range pod.OwnerReferences {
		// The name of vmi is consistent with vm's name.
		if owner.Kind == util.VMInstance && strings.HasPrefix(owner.APIVersion, "kubevirt.io") {
			return true, owner.Name
		}
	}
	return false, ""
}

func isOwnsByTheVM(vmi metav1.Object) (bool, string) {
	for _, owner := range vmi.GetOwnerReferences() {
		if owner.Kind == util.VM && strings.HasPrefix(owner.APIVersion, "kubevirt.io") {
			return true, owner.Name
		}
	}
	return false, ""
}

func (c *Controller) isVMToDel(pod *v1.Pod, vmiName string) bool {
	var (
		vmiAlive bool
		vmName   string
	)
	// The vmi is also deleted when pod is deleted, only left vm exists.
	vmi, err := c.config.KubevirtClient.VirtualMachineInstance(pod.Namespace).Get(context.Background(), vmiName, &metav1.GetOptions{})
	if err != nil {
		if k8serrors.IsNotFound(err) {
			vmiAlive = false
			// The name of vmi is consistent with vm's name.
			vmName = vmiName
			klog.V(4).ErrorS(err, "failed to get vmi, will try to get the vm directly", "name", vmiName)
		} else {
			klog.ErrorS(err, "failed to get vmi", "name", vmiName)
			return false
		}
	} else {
		var ownsByVM bool
		ownsByVM, vmName = isOwnsByTheVM(vmi)
		if !ownsByVM && vmi.DeletionTimestamp != nil {
			// deleting ephemeral vmi
			return true
		}
		vmiAlive = (vmi.DeletionTimestamp == nil)
	}

	if vmiAlive {
		return false
	}

	vm, err := c.config.KubevirtClient.VirtualMachine(pod.Namespace).Get(context.Background(), vmName, &metav1.GetOptions{})
	if err != nil {
		// the vm has gone
		if k8serrors.IsNotFound(err) {
			klog.V(4).ErrorS(err, "failed to get vm", "name", vmName)
			return true
		}
		klog.ErrorS(err, "failed to get vm", "name", vmName)
		return false
	}

	// vm is deleting
	if vm.DeletionTimestamp != nil {
		return true
	}

	return false
}

func (c *Controller) getNameByPod(pod *v1.Pod) string {
	if c.config.EnableKeepVMIP {
		if isVMPod, vmName := isVMPod(pod); isVMPod {
			return vmName
		}
	}
	return pod.Name
}

// When subnet's v4availableIPs is 0 but still there's available ip in exclude-ips, the static ip in exclude-ips can be allocated normal.
func (c *Controller) getNsAvailableSubnets(pod *v1.Pod, podNet *kubeovnNet) ([]*kubeovnNet, error) {
	var result []*kubeovnNet
	// keep the annotation subnet of the pod in first position
	result = append(result, podNet)

	ns, err := c.namespacesLister.Get(pod.Namespace)
	if err != nil {
		klog.Errorf("failed to get namespace %s, %v", pod.Namespace, err)
		return nil, err
	}
	if ns.Annotations == nil {
		return nil, nil
	}

	subnetNames := ns.Annotations[util.LogicalSwitchAnnotation]
	for _, subnetName := range strings.Split(subnetNames, ",") {
		if subnetName == "" || subnetName == podNet.Subnet.Name {
			continue
		}
		subnet, err := c.subnetsLister.Get(subnetName)
		if err != nil {
			klog.Errorf("failed to get subnet %v", err)
			return nil, err
		}

		result = append(result, &kubeovnNet{
			Type:         providerTypeOriginal,
			ProviderName: subnet.Spec.Provider,
			Subnet:       subnet,
		})
	}

	return result, nil
}

func getPodType(pod *v1.Pod) string {
	if ok, _ := isStatefulSetPod(pod); ok {
		return "StatefulSet"
	}

	if isVMPod, _ := isVMPod(pod); isVMPod {
		return util.VM
	}
	return ""
}

func (c *Controller) getVirtualIPs(pod *v1.Pod, podNets []*kubeovnNet) map[string]string {
	vipsMap := make(map[string]string)
	if aaps := pod.Annotations[util.AAPsAnnotation]; aaps != "" {
		for _, vipName := range strings.Split(aaps, ",") {
			vip, err := c.virtualIpsLister.Get(vipName)
			if err != nil {
				klog.Errorf("failed to get vip %s, %v", vipName, err)
				continue
			}
			if vip.Spec.Namespace != pod.Namespace || vip.Status.V4ip == "" {
				continue
			}
			subnet, err := c.subnetsLister.Get(vip.Spec.Subnet)
			if err != nil {
				klog.Errorf("failed to get subnet %s, %v", vip.Spec.Subnet, err)
				continue
			}
			key := fmt.Sprintf("%s.%s", subnet.Name, subnet.Spec.Provider)
			if vips, exists := vipsMap[key]; exists {
				vipsMap[key] = strings.Join([]string{vips, vip.Status.V4ip}, ",")
			} else {
				vipsMap[key] = vip.Status.V4ip
			}
		}
	}

	for _, podNet := range podNets {
		key := fmt.Sprintf("%s.%s", podNet.Subnet.Name, podNet.ProviderName)
		vip := pod.Annotations[fmt.Sprintf(util.PortVipAnnotationTemplate, podNet.ProviderName)]
		if vip == "" {
			continue
		}
		if vips, exists := vipsMap[key]; exists {
			vipsMap[key] = strings.Join([]string{vips, vip}, ",")
		} else {
			vipsMap[key] = vip
		}
	}
	return vipsMap
}<|MERGE_RESOLUTION|>--- conflicted
+++ resolved
@@ -546,11 +546,7 @@
 		return err
 	}
 	if ipCr.Spec.Subnet != subnetName {
-<<<<<<< HEAD
-		key := fmt.Sprintf("%s/%s", pod.Namespace, vmName)
-=======
 		key := fmt.Sprintf("%s/%s", namespace, vmName)
->>>>>>> 51dcf7f7
 		klog.Infof("release ipam for vm %s from old subnet %s", key, ipCr.Spec.Subnet)
 		c.ipam.ReleaseAddressByPod(key, ipCr.Spec.Subnet)
 		klog.Infof("gc logical switch port %s", key)
@@ -558,10 +554,7 @@
 			klog.Errorf("failed to delete lsp %s, %v", key, err)
 			return err
 		}
-<<<<<<< HEAD
-=======
 		// old lsp has been deleted, delete old ip cr
->>>>>>> 51dcf7f7
 		if err := c.config.KubeOvnClient.KubeovnV1().IPs().Delete(context.Background(), ipName, metav1.DeleteOptions{}); err != nil {
 			if !k8serrors.IsNotFound(err) {
 				klog.Errorf("failed to delete ip %s, %v", ipName, err)
