--- conflicted
+++ resolved
@@ -1084,13 +1084,9 @@
 			return err
 		}
 	}
-<<<<<<< HEAD
+  
 	klog.Infof("release all ip address for deleting pod %s", key)
-	c.ipam.ReleaseAddressByPod(key, "")
-=======
-
-	c.ipam.ReleaseAddressByPod(podKey)
->>>>>>> 6233434a
+	c.ipam.ReleaseAddressByPod(podKey, "")
 
 	podNets, err := c.getPodKubeovnNets(pod)
 	if err != nil {
