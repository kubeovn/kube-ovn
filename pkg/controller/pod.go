--- conflicted
+++ resolved
@@ -1010,7 +1010,6 @@
 
 	var keepIPCR bool
 	if ok, sts := isStatefulSetPod(pod); ok {
-<<<<<<< HEAD
 		if pod.DeletionTimestamp != nil {
 			klog.Infof("handle deletion of sts pod %s", podName)
 			toDel := isStatefulSetPodToDel(c.config.KubeClient, pod, sts)
@@ -1028,14 +1027,6 @@
 			if isDelete {
 				klog.Infof("not keep ip for sts pod %s", podKey)
 				keepIPCR = false
-=======
-		toDel := isStatefulSetPodToDel(c.config.KubeClient, pod, sts)
-		isDelete, err := appendCheckPodToDel(c, pod, sts, util.StatefulSet)
-		if !pod.DeletionTimestamp.IsZero() {
-			// triggered by delete event
-			if !(toDel || (isDelete && err == nil)) {
-				return nil
->>>>>>> f4efa2c8
 			}
 		}
 	}
@@ -1053,7 +1044,6 @@
 				return err
 			}
 		}
-<<<<<<< HEAD
 		if pod.DeletionTimestamp != nil {
 			klog.Infof("handle deletion of vm pod %s", podName)
 			vmToBeDel := c.isVMToDel(pod, vmName)
@@ -1071,14 +1061,6 @@
 			if isDelete {
 				klog.Infof("not keep ip for vm pod %s", podKey)
 				keepIPCR = false
-=======
-		vmToBeDel := c.isVMToDel(pod, vmName)
-		isDelete, err := appendCheckPodToDel(c, pod, vmName, util.VMInstance)
-		if !pod.DeletionTimestamp.IsZero() {
-			// triggered by delete event
-			if !(vmToBeDel || (isDelete && err == nil)) {
-				return nil
->>>>>>> f4efa2c8
 			}
 		}
 	}
