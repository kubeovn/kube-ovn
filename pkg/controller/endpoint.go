--- conflicted
+++ resolved
@@ -203,30 +203,18 @@
 			// for performance reason delete lb with no backends
 			if len(backends) != 0 {
 				klog.V(3).Infof("update vip %s with backends %s to LB %s", vip, backends, lb)
-<<<<<<< HEAD
-				if err = c.ovnClient.LoadBalancerAddVip(lb, vip, mappings, backends...); err != nil {
-=======
-				if err = c.ovnNbClient.LoadBalancerAddVip(lb, vip, backends...); err != nil {
->>>>>>> 5172b62b
+				if err = c.ovnNbClient.LoadBalancerAddVip(lb, vip, mappings, backends...); err != nil {
 					klog.Errorf("failed to add vip %s with backends %s to LB %s: %v", vip, backends, lb, err)
 					return err
 				}
 			} else {
 				klog.V(3).Infof("delete vip %s from LB %s", vip, lb)
-<<<<<<< HEAD
-				if err = c.ovnClient.LoadBalancerDeleteVip(lb, vip); err != nil {
-=======
-				if err := c.ovnNbClient.LoadBalancerDeleteVip(lb, vip); err != nil {
->>>>>>> 5172b62b
+				if err = c.ovnNbClient.LoadBalancerDeleteVip(lb, vip); err != nil {
 					klog.Errorf("failed to delete vip %s from LB %s: %v", vip, lb, err)
 					return err
 				}
 				klog.V(3).Infof("delete vip %s from old LB %s", vip, lb)
-<<<<<<< HEAD
-				if err = c.ovnClient.LoadBalancerDeleteVip(oldLb, vip); err != nil {
-=======
-				if err := c.ovnNbClient.LoadBalancerDeleteVip(oldLb, vip); err != nil {
->>>>>>> 5172b62b
+				if err = c.ovnNbClient.LoadBalancerDeleteVip(oldLb, vip); err != nil {
 					klog.Errorf("failed to delete vip %s from LB %s: %v", vip, lb, err)
 					return err
 				}
