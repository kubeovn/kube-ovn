--- conflicted
+++ resolved
@@ -177,11 +177,8 @@
 		c.recorder.Eventf(ippool, corev1.EventTypeWarning, reason, errMsg)
 	} else {
 		ippool.Status.Ready(reason, "")
-<<<<<<< HEAD
-=======
 		// to observe ippool status change to normal
 		c.recorder.Eventf(ippool, corev1.EventTypeNormal, reason, "")
->>>>>>> 720f7ae1
 	}
 
 	return c.patchIPPoolStatus(ippool)
