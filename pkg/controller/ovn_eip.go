--- conflicted
+++ resolved
@@ -717,14 +717,9 @@
 			klog.Errorf("failed to get ovn dnat list, %v", err)
 			return false, err
 		}
-<<<<<<< HEAD
-		for _, item := range dnats.Items {
+		for _, item := range dnats {
 			if item.DeletionTimestamp.IsZero() && item.Annotations[util.VpcEipAnnotation] == cachedEip.Name {
 				klog.Infof("ovn dnat %s is using eip %s, %v", item.Name, cachedEip.Name, err)
-=======
-		for _, item := range dnats {
-			if item.Annotations[util.VpcEipAnnotation] == cachedEip.Name {
->>>>>>> 0127e10a
 				return false, nil
 			}
 		}
@@ -735,14 +730,9 @@
 			klog.Errorf("failed to get ovn snat, %v", err)
 			return false, err
 		}
-<<<<<<< HEAD
-		for _, item := range snats.Items {
+		for _, item := range snats {
 			if item.DeletionTimestamp.IsZero() && item.Annotations[util.VpcEipAnnotation] == cachedEip.Name {
 				klog.Infof("ovn snat %s is using eip %s, %v", item.Name, cachedEip.Name, err)
-=======
-		for _, item := range snats {
-			if item.Annotations[util.VpcEipAnnotation] == cachedEip.Name {
->>>>>>> 0127e10a
 				return false, nil
 			}
 		}
