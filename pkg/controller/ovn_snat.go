--- conflicted
+++ resolved
@@ -252,7 +252,6 @@
 		klog.Error(err)
 		return err
 	}
-<<<<<<< HEAD
 	// about conflicts: if multi vpc snat use the same eip, if only one gw node exist, it may should work
 	if v4IpCidr != "" && v4Eip != "" {
 		if err = c.OVNNbClient.AddNat(vpcName, ovnnb.NATTypeSNAT, v4Eip, v4IpCidr, "", "", nil); err != nil {
@@ -266,10 +265,7 @@
 			return err
 		}
 	}
-	if err := c.handleAddOvnSnatFinalizer(cachedSnat, util.KubeOVNControllerFinalizer); err != nil {
-=======
 	if err := c.handleAddOvnSnatFinalizer(cachedSnat); err != nil {
->>>>>>> dd9a25db
 		klog.Errorf("failed to add finalizer for ovn snat %s, %v", cachedSnat.Name, err)
 		return err
 	}
@@ -417,7 +413,7 @@
 			return err
 		}
 	}
-<<<<<<< HEAD
+  
 	if cachedSnat.Status.Vpc != "" && cachedSnat.Status.V6Eip != "" && cachedSnat.Status.V6IpCidr != "" {
 		if err = c.OVNNbClient.DeleteNat(cachedSnat.Status.Vpc, ovnnb.NATTypeSNAT, cachedSnat.Status.V6Eip, cachedSnat.Status.V6IpCidr); err != nil {
 			klog.Errorf("failed to delete v6 snat, %v", err)
@@ -425,10 +421,7 @@
 		}
 	}
 	c.resetOvnEipQueue.Add(cachedSnat.Spec.OvnEip)
-	if err = c.handleDelOvnSnatFinalizer(cachedSnat, util.KubeOVNControllerFinalizer); err != nil {
-=======
 	if err = c.handleDelOvnSnatFinalizer(cachedSnat); err != nil {
->>>>>>> dd9a25db
 		klog.Errorf("failed to remove finalizer for ovn snat %s, %v", cachedSnat.Name, err)
 		return err
 	}
