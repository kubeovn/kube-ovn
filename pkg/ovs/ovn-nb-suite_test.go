package ovs

import (
	"context"
	"fmt"
	"log"
	"math/rand/v2"
	"os"
	"strings"
	"testing"
	"time"

	"github.com/cenkalti/backoff/v4"
	"github.com/go-logr/stdr"
	"github.com/ovn-org/libovsdb/client"
	"github.com/ovn-org/libovsdb/database/inmemory"
	"github.com/ovn-org/libovsdb/model"
	"github.com/ovn-org/libovsdb/ovsdb"
	"github.com/ovn-org/libovsdb/ovsdb/serverdb"
	"github.com/ovn-org/libovsdb/server"
	"github.com/stretchr/testify/require"
	"github.com/stretchr/testify/suite"
	"k8s.io/klog/v2"

	"github.com/kubeovn/kube-ovn/pkg/ovsdb/ovnnb"
	"github.com/kubeovn/kube-ovn/pkg/ovsdb/ovnsb"
)

type OvnClientTestSuite struct {
	suite.Suite
	ovnNBClient *OVNNbClient
	ovnSBClient *OVNSbClient

	faiedOvnNBClient *OVNNbClient
	ovnLegacyClient  *LegacyClient
}

func emptyNbDatabaseModel() (model.ClientDBModel, error) {
	return model.NewClientDBModel("OVN_Northbound", map[string]model.Model{})
}

func (suite *OvnClientTestSuite) SetupSuite() {
	fmt.Println("set up ovn client test suite")
	// setup ovn nb client schema
	nbClientSchema := ovnnb.Schema()

	// setup failed case ovn nb client
	emptyNbDBModel, err := emptyNbDatabaseModel()
	require.NoError(suite.T(), err)

	server1, nbSock1 := newOVSDBServer(suite.T(), emptyNbDBModel, nbClientSchema)
	nbEndpoint1 := fmt.Sprintf("unix:%s", nbSock1)
	require.FileExists(suite.T(), nbSock1)
	faiedOvnNBClient, err := newOvnNbClient(suite.T(), nbEndpoint1, 10)
	require.NoError(suite.T(), err)
	suite.faiedOvnNBClient = faiedOvnNBClient
	// close the server to simulate the failed case
	server1.Close()
	require.NoFileExists(suite.T(), nbSock1)

	// setup ovn nb client
	nbClientDBModel, err := ovnnb.FullDatabaseModel()
	require.NoError(suite.T(), err)

	_, nbSock := newOVSDBServer(suite.T(), nbClientDBModel, nbClientSchema)
	nbEndpoint := fmt.Sprintf("unix:%s", nbSock)
	require.FileExists(suite.T(), nbSock)

	ovnNBClient, err := newOvnNbClient(suite.T(), nbEndpoint, 10)
	require.NoError(suite.T(), err)
	suite.ovnNBClient = ovnNBClient

	// setup ovn sb client
	sbClientSchema := ovnsb.Schema()
	sbClientDBModel, err := ovnsb.FullDatabaseModel()
	require.NoError(suite.T(), err)

	_, sbSock := newOVSDBServer(suite.T(), sbClientDBModel, sbClientSchema)
	sbEndpoint := fmt.Sprintf("unix:%s", sbSock)
	require.FileExists(suite.T(), sbSock)

	ovnSBClient, err := newOvnSbClient(suite.T(), sbEndpoint, 10)
	require.NoError(suite.T(), err)
	suite.ovnSBClient = ovnSBClient

	// setup ovn legacy client
	suite.ovnLegacyClient = newLegacyClient(10)
}

// In order for 'go test' to run this suite, we need to create
// a normal test function and pass our suite to suite.Run
func TestOvnClientTestSuite(t *testing.T) {
	suite.Run(t, new(OvnClientTestSuite))
}

/* nb_global unit test */
func (suite *OvnClientTestSuite) Test_GetNbGlobal() {
	suite.testGetNbGlobal()
}

func (suite *OvnClientTestSuite) Test_UpdateNbGlobal() {
	suite.testUpdateNbGlobal()
}

func (suite *OvnClientTestSuite) Test_SetAzName() {
	suite.testSetAzName()
}

func (suite *OvnClientTestSuite) Test_SetICAutoRoute() {
	suite.testSetICAutoRoute()
}

func (suite *OvnClientTestSuite) Test_SetUseCtInvMatch() {
	suite.testSetUseCtInvMatch()
}

func (suite *OvnClientTestSuite) Test_SetLBCIDR() {
	suite.testSetLBCIDR()
}

func (suite *OvnClientTestSuite) Test_SetOVNIPSec() {
	suite.testSetOVNIPSec()
}

func (suite *OvnClientTestSuite) Test_SetNbGlobalOptions() {
	suite.testSetNbGlobalOptions()
}

func (suite *OvnClientTestSuite) Test_SetLsDnatModDlDst() {
	suite.testSetLsDnatModDlDst()
}

func (suite *OvnClientTestSuite) Test_SetLsCtSkipDstLportIPs() {
	suite.testSetLsCtSkipDstLportIPs()
}

func (suite *OvnClientTestSuite) Test_SetNodeLocalDNSIP() {
	suite.testSetNodeLocalDNSIP()
}

/* logical_switch unit test */
func (suite *OvnClientTestSuite) Test_CreateLogicalSwitch() {
	suite.testCreateLogicalSwitch()
}

func (suite *OvnClientTestSuite) Test_LogicalSwitchAddPort() {
	suite.testLogicalSwitchAddPort()
}

func (suite *OvnClientTestSuite) Test_LogicalSwitchDelPort() {
	suite.testLogicalSwitchDelPort()
}

func (suite *OvnClientTestSuite) Test_LogicalSwitchUpdateLoadBalancers() {
	suite.testLogicalSwitchUpdateLoadBalancers()
}

func (suite *OvnClientTestSuite) Test_DeleteLogicalSwitch() {
	suite.testDeleteLogicalSwitch()
}

func (suite *OvnClientTestSuite) Test_GetLogicalSwitch() {
	suite.testGetLogicalSwitch()
}

func (suite *OvnClientTestSuite) Test_ListLogicalSwitch() {
	suite.testListLogicalSwitch()
}

func (suite *OvnClientTestSuite) Test_LogicalSwitchUpdatePortOp() {
	suite.testLogicalSwitchUpdatePortOp()
}

func (suite *OvnClientTestSuite) Test_LogicalSwitchUpdateLoadBalancerOp() {
	suite.testLogicalSwitchUpdateLoadBalancerOp()
}

func (suite *OvnClientTestSuite) Test_LogicalSwitchUpdateAclOp() {
	suite.testLogicalSwitchUpdateACLOp()
}

func (suite *OvnClientTestSuite) Test_LogicalSwitchOp() {
	suite.testLogicalSwitchOp()
}

func (suite *OvnClientTestSuite) Test_CreateBareLogicalSwitch() {
	suite.testCreateBareLogicalSwitch()
}

func (suite *OvnClientTestSuite) Test_LogicalSwitchUpdateOtherConfig() {
	suite.testLogicalSwitchUpdateOtherConfig()
}

func (suite *OvnClientTestSuite) Test_LogicalSwitchUpdateOtherConfigOp() {
	suite.testLogicalSwitchUpdateOtherConfigOp()
}

/* logical_switch_port unit test */
func (suite *OvnClientTestSuite) Test_CreateLogicalSwitchPort() {
	suite.testCreateLogicalSwitchPort()
}

func (suite *OvnClientTestSuite) Test_CreateLocalnetLogicalSwitchPort() {
	suite.testCreateLocalnetLogicalSwitchPort()
}

func (suite *OvnClientTestSuite) Test_CreateVirtualLogicalSwitchPorts() {
	suite.testCreateVirtualLogicalSwitchPorts()
}

func (suite *OvnClientTestSuite) Test_CreateVirtualLogicalSwitchPort() {
	suite.testCreateVirtualLogicalSwitchPort()
}

func (suite *OvnClientTestSuite) Test_CreateBareLogicalSwitchPort() {
	suite.testCreateBareLogicalSwitchPort()
}

func (suite *OvnClientTestSuite) Test_SetLogicalSwitchPortVirtualParents() {
	suite.testSetLogicalSwitchPortVirtualParents()
}

func (suite *OvnClientTestSuite) Test_SetVirtualLogicalSwitchPortVirtualParents() {
	suite.testSetVirtualLogicalSwitchPortVirtualParents()
}

func (suite *OvnClientTestSuite) Test_SetLogicalSwitchPortArpProxy() {
	suite.testSetLogicalSwitchPortArpProxy()
}

func (suite *OvnClientTestSuite) Test_SetLogicalSwitchPortSecurity() {
	suite.testSetLogicalSwitchPortSecurity()
}

func (suite *OvnClientTestSuite) Test_SetSetLogicalSwitchPortExternalIds() {
	suite.testSetSetLogicalSwitchPortExternalIDs()
}

func (suite *OvnClientTestSuite) Test_SetLogicalSwitchPortSecurityGroup() {
	suite.testSetLogicalSwitchPortSecurityGroup()
}

func (suite *OvnClientTestSuite) Test_SetLogicalSwitchPortsSecurityGroup() {
	suite.testSetLogicalSwitchPortsSecurityGroup()
}

func (suite *OvnClientTestSuite) Test_EnablePortLayer2forward() {
	suite.testEnablePortLayer2forward()
}

func (suite *OvnClientTestSuite) Test_SetLogicalSwitchPortVlanTag() {
	suite.testSetLogicalSwitchPortVlanTag()
}

func (suite *OvnClientTestSuite) Test_UpdateLogicalSwitchPort() {
	suite.testUpdateLogicalSwitchPort()
}

func (suite *OvnClientTestSuite) Test_GetLogicalSwitchPortSgs() {
	suite.testGetLogicalSwitchPortSgs()
}

func (suite *OvnClientTestSuite) Test_GetLogicalSwitchPort() {
	suite.testGetLogicalSwitchPort()
}

func (suite *OvnClientTestSuite) Test_DeleteLogicalSwitchPort() {
	suite.testDeleteLogicalSwitchPort()
}

func (suite *OvnClientTestSuite) Test_DeleteLogicalSwitchPorts() {
	suite.testDeleteLogicalSwitchPorts()
}

func (suite *OvnClientTestSuite) Test_ListNormalLogicalSwitchPorts() {
	suite.testListNormalLogicalSwitchPorts()
}

func (suite *OvnClientTestSuite) Test_ListLogicalSwitchPorts() {
	suite.testListLogicalSwitchPorts()
}

func (suite *OvnClientTestSuite) Test_ListLogicalSwitchPortsWithLegacyExternalIDs() {
	suite.testListLogicalSwitchPortsWithLegacyExternalIDs()
}

func (suite *OvnClientTestSuite) Test_CreateLogicalSwitchPortOp() {
	suite.testCreateLogicalSwitchPortOp()
}

func (suite *OvnClientTestSuite) Test_DeleteLogicalSwitchPortOp() {
	suite.testDeleteLogicalSwitchPortOp()
}

func (suite *OvnClientTestSuite) Test_UpdateLogicalSwitchPortOp() {
	suite.testUpdateLogicalSwitchPortOp()
}

func (suite *OvnClientTestSuite) Test_LogicalSwitchPortFilter() {
	suite.testLogicalSwitchPortFilter()
}

func (suite *OvnClientTestSuite) Test_SetLogicalSwitchPortActivationStrategy() {
	suite.testSetLogicalSwitchPortActivationStrategy()
}

func (suite *OvnClientTestSuite) Test_SetLogicalSwitchPortMigrateOptions() {
	suite.testSetLogicalSwitchPortMigrateOptions()
}

func (suite *OvnClientTestSuite) Test_GetLogicalSwitchPortMigrateOptions() {
	suite.testGetLogicalSwitchPortMigrateOptions()
}

func (suite *OvnClientTestSuite) Test_ResetLogicalSwitchPortMigrateOptions() {
	suite.testResetLogicalSwitchPortMigrateOptions()
}

func (suite *OvnClientTestSuite) Test_testCleanLogicalSwitchPortMigrateOptions() {
	suite.testCleanLogicalSwitchPortMigrateOptions()
}

/* logical_router unit test */
func (suite *OvnClientTestSuite) Test_CreateLogicalRouter() {
	suite.testCreateLogicalRouter()
}

func (suite *OvnClientTestSuite) Test_UpdateLogicalRouter() {
	suite.testUpdateLogicalRouter()
}

func (suite *OvnClientTestSuite) Test_DeleteLogicalRouter() {
	suite.testDeleteLogicalRouter()
}

func (suite *OvnClientTestSuite) Test_GetLogicalRouter() {
	suite.testGetLogicalRouter()
}

func (suite *OvnClientTestSuite) Test_ListLogicalRouter() {
	suite.testListLogicalRouter()
}

func (suite *OvnClientTestSuite) Test_LogicalRouterUpdateLoadBalancers() {
	suite.testLogicalRouterUpdateLoadBalancers()
}

func (suite *OvnClientTestSuite) Test_LogicalRouterUpdatePortOp() {
	suite.testLogicalRouterUpdatePortOp()
}

func (suite *OvnClientTestSuite) Test_LogicalRouterUpdatePolicyOp() {
	suite.testLogicalRouterUpdatePolicyOp()
}

func (suite *OvnClientTestSuite) Test_LogicalRouterUpdateNatOp() {
	suite.testLogicalRouterUpdateNatOp()
}

func (suite *OvnClientTestSuite) Test_LogicalRouterUpdateStaticRouteOp() {
	suite.testLogicalRouterUpdateStaticRouteOp()
}

func (suite *OvnClientTestSuite) Test_LogicalRouterOp() {
	suite.testLogicalRouterOp()
}

/* logical_router_port unit test */
func (suite *OvnClientTestSuite) Test_CreatePeerRouterPort() {
	suite.testCreatePeerRouterPort()
}

func (suite *OvnClientTestSuite) Test_UpdateLogicalRouterPortRA() {
	suite.testUpdateLogicalRouterPortRA()
}

func (suite *OvnClientTestSuite) Test_UpdateLogicalRouterPortOptions() {
	suite.testUpdateLogicalRouterPortOptions()
}

func (suite *OvnClientTestSuite) Test_CreateLogicalRouterPort() {
	suite.testCreateLogicalRouterPort()
}

func (suite *OvnClientTestSuite) Test_UpdateLogicalRouterPort() {
	suite.testUpdateLogicalRouterPort()
}

func (suite *OvnClientTestSuite) Test_getLogicalRouterPort() {
	suite.testGetLogicalRouterPort()
}

func (suite *OvnClientTestSuite) Test_getLogicalRouterPortByUUID() {
	suite.testGetLogicalRouterPortByUUID()
}

func (suite *OvnClientTestSuite) Test_addLogicalRouterPort() {
	suite.testAddLogicalRouterPort()
}

func (suite *OvnClientTestSuite) Test_DeleteLogicalRouterPorts() {
	suite.testDeleteLogicalRouterPorts()
}

func (suite *OvnClientTestSuite) Test_DeleteLogicalRouterPort() {
	suite.testDeleteLogicalRouterPort()
}

func (suite *OvnClientTestSuite) Test_CreateLogicalRouterPortOp() {
	suite.testCreateLogicalRouterPortOp()
}

func (suite *OvnClientTestSuite) Test_DeleteLogicalRouterPortOp() {
	suite.testDeleteLogicalRouterPortOp()
}

func (suite *OvnClientTestSuite) Test_LogicalRouterPortOp() {
	suite.testLogicalRouterPortOp()
}

func (suite *OvnClientTestSuite) Test_LogicalRouterPortFilter() {
<<<<<<< HEAD
	suite.testLogicalRouterPortFilter()
}

func (suite *OvnClientTestSuite) Test_ListLogicalRouterPorts() {
	suite.testListLogicalRouterPorts()
=======
	suite.testlogicalRouterPortFilter()
>>>>>>> 92f6800b
}

/* bfd unit test */
func (suite *OvnClientTestSuite) Test_CreateBFD() {
	suite.testCreateBFD()
}

func (suite *OvnClientTestSuite) Test_ListBFD() {
	suite.testListBFD()
}

func (suite *OvnClientTestSuite) Test_DeleteBFD() {
	suite.testDeleteBFD()
}

func (suite *OvnClientTestSuite) Test_ListDownBFDs() {
	suite.testListDownBFDs()
}

func (suite *OvnClientTestSuite) Test_ListUpBFDs() {
	suite.testListUpBFDs()
}

func (suite *OvnClientTestSuite) Test_isLrpBfdUp() {
	suite.testIsLrpBfdUp()
}

func (suite *OvnClientTestSuite) Test_BfdAddL3HAHandler() {
	suite.testBfdAddL3HAHandler()
}

func (suite *OvnClientTestSuite) Test_BfdUpdateL3HAHandler() {
	suite.testBfdUpdateL3HAHandler()
}

func (suite *OvnClientTestSuite) Test_BfdDelL3HAHandler() {
	suite.testBfdDelL3HAHandler()
}

func (suite *OvnClientTestSuite) Test_MonitorBFDs() {
	suite.testMonitorBFDs()
}

/* gateway_chassis unit test */
func (suite *OvnClientTestSuite) Test_CreateGatewayChassises() {
	suite.testCreateGatewayChassises()
}

func (suite *OvnClientTestSuite) Test_UpdateGatewayChassis() {
	suite.testUpdateGatewayChassis()
}

func (suite *OvnClientTestSuite) Test_DeleteGatewayChassises() {
	suite.testDeleteGatewayChassises()
}

func (suite *OvnClientTestSuite) Test_DeleteGatewayChassisOp() {
	suite.testDeleteGatewayChassisOp()
}

/* load_balancer unit test */
func (suite *OvnClientTestSuite) Test_CreateLoadBalancer() {
	suite.testCreateLoadBalancer()
}

func (suite *OvnClientTestSuite) Test_UpdateLoadBalancer() {
	suite.testUpdateLoadBalancer()
}

func (suite *OvnClientTestSuite) Test_LoadBalancerAddHealthCheck() {
	suite.testLoadBalancerAddHealthCheck()
}

func (suite *OvnClientTestSuite) Test_DeleteLoadBalancers() {
	suite.testDeleteLoadBalancers()
}

func (suite *OvnClientTestSuite) Test_DeleteLoadBalancer() {
	suite.testDeleteLoadBalancer()
}

func (suite *OvnClientTestSuite) Test_LoadBalancerDeleteVip() {
	suite.testLoadBalancerDeleteVip()
}

func (suite *OvnClientTestSuite) Test_GetLoadBalancer() {
	suite.testGetLoadBalancer()
}

func (suite *OvnClientTestSuite) Test_ListLoadBalancers() {
	suite.testListLoadBalancers()
}

func (suite *OvnClientTestSuite) Test_LoadBalancerAddVip() {
	suite.testLoadBalancerAddVip()
}

func (suite *OvnClientTestSuite) Test_DeleteLoadBalancerOp() {
	suite.testDeleteLoadBalancerOp()
}

func (suite *OvnClientTestSuite) Test_SetLoadBalancerAffinityTimeout() {
	suite.testSetLoadBalancerAffinityTimeout()
}

func (suite *OvnClientTestSuite) Test_LoadBalancerAddIPPortMapping() {
	suite.testLoadBalancerAddIPPortMapping()
}

func (suite *OvnClientTestSuite) Test_LoadBalancerDeleteIPPortMapping() {
	suite.testLoadBalancerDeleteIPPortMapping()
}

func (suite *OvnClientTestSuite) Test_LoadBalancerWithHealthCheck() {
	suite.testLoadBalancerWithHealthCheck()
}

func (suite *OvnClientTestSuite) Test_LoadBalancerOp() {
	suite.testLoadBalancerOp()
}

func (suite *OvnClientTestSuite) Test_LoadBalancerUpdateHealthCheckOp() {
	suite.testLoadBalancerUpdateHealthCheckOp()
}

/* load_balancer health check unit test */
func (suite *OvnClientTestSuite) Test_CreateLoadBalancerHealthCheck() {
	suite.testAddLoadBalancerHealthCheck()
}

func (suite *OvnClientTestSuite) Test_NewLoadBalancerHealthCheck() {
	suite.testNewLoadBalancerHealthCheck()
}

func (suite *OvnClientTestSuite) Test_UpdateLoadBalancerHealthCheck() {
	suite.testUpdateLoadBalancerHealthCheck()
}

func (suite *OvnClientTestSuite) Test_DeleteLoadBalancerHealthCheck() {
	suite.testDeleteLoadBalancerHealthCheck()
}

func (suite *OvnClientTestSuite) Test_DeleteLoadBalancerHealthChecks() {
	suite.testDeleteLoadBalancerHealthChecks()
}

func (suite *OvnClientTestSuite) Test_GetLoadBalancerHealthCheck() {
	suite.testGetLoadBalancerHealthCheck()
}

func (suite *OvnClientTestSuite) Test_ListLoadBalancerHealthChecks() {
	suite.testListLoadBalancerHealthChecks()
}

func (suite *OvnClientTestSuite) Test_DeleteLoadBalancerHealthCheckOp() {
	suite.testDeleteLoadBalancerHealthCheckOp()
}

/* port_group unit test */
func (suite *OvnClientTestSuite) Test_CreatePortGroup() {
	suite.testCreatePortGroup()
}

func (suite *OvnClientTestSuite) Test_PortGroupResetPorts() {
	suite.testPortGroupResetPorts()
}

func (suite *OvnClientTestSuite) Test_PortGroupUpdatePorts() {
	suite.testPortGroupUpdatePorts()
}

func (suite *OvnClientTestSuite) Test_DeletePortGroup() {
	suite.testDeletePortGroup()
}

func (suite *OvnClientTestSuite) Test_GetGetPortGroup() {
	suite.testGetGetPortGroup()
}

func (suite *OvnClientTestSuite) Test_ListPortGroups() {
	suite.testListPortGroups()
}

func (suite *OvnClientTestSuite) Test_portGroupUpdatePortOp() {
	suite.testPortGroupUpdatePortOp()
}

func (suite *OvnClientTestSuite) Test_portGroupUpdateAclOp() {
	suite.testPortGroupUpdateACLOp()
}

func (suite *OvnClientTestSuite) Test_portGroupOp() {
	suite.testPortGroupOp()
}

func (suite *OvnClientTestSuite) Test_portGroupRemovePorts() {
	suite.testPortGroupRemovePorts()
}

func (suite *OvnClientTestSuite) Test_updatePortGroup() {
	suite.testUpdatePortGroup()
}

func (suite *OvnClientTestSuite) Test_portGroupSetPorts() {
	suite.testPortGroupSetPorts()
}

/* address_set unit test */
func (suite *OvnClientTestSuite) Test_CreateAddressSet() {
	suite.testCreateAddressSet()
}

func (suite *OvnClientTestSuite) Test_AddressSetUpdateAddress() {
	suite.testAddressSetUpdateAddress()
}

func (suite *OvnClientTestSuite) Test_DeleteAddressSet() {
	suite.testDeleteAddressSet()
}

func (suite *OvnClientTestSuite) Test_DeleteAddressSets() {
	suite.testDeleteAddressSets()
}

func (suite *OvnClientTestSuite) Test_ListAddressSets() {
	suite.testListAddressSets()
}

func (suite *OvnClientTestSuite) Test_addressSetFilter() {
	suite.testAddressSetFilter()
}

func (suite *OvnClientTestSuite) Test_UpdateAddressSet() {
	suite.testUpdateAddressSet()
}

/* acl unit test */
func (suite *OvnClientTestSuite) Test_testUpdateIngressAclOps() {
	suite.testUpdateIngressACLOps()
}

func (suite *OvnClientTestSuite) Test_UpdateEgressAclOps() {
	suite.testUpdateEgressACLOps()
}

func (suite *OvnClientTestSuite) Test_CreateGatewayAcl() {
	suite.testCreateGatewayACL()
}

func (suite *OvnClientTestSuite) Test_CreateNodeAcl() {
	suite.testCreateNodeACL()
}

func (suite *OvnClientTestSuite) Test_CreateSgDenyAllAcl() {
	suite.testCreateSgDenyAllACL()
}

func (suite *OvnClientTestSuite) Test_CreateSgBaseACL() {
	suite.testCreateSgBaseACL()
}

func (suite *OvnClientTestSuite) Test_UpdateSgAcl() {
	suite.testUpdateSgACL()
}

func (suite *OvnClientTestSuite) Test_UpdateLogicalSwitchAcl() {
	suite.testUpdateLogicalSwitchACL()
}

func (suite *OvnClientTestSuite) Test_SetAclLog() {
	suite.testSetACLLog()
}

func (suite *OvnClientTestSuite) Test_SetLogicalSwitchPrivate() {
	suite.testSetLogicalSwitchPrivate()
}

func (suite *OvnClientTestSuite) Test_newSgRuleACL() {
	suite.testNewSgRuleACL()
}

func (suite *OvnClientTestSuite) Test_CreateAcls() {
	suite.testCreateAcls()
}

func (suite *OvnClientTestSuite) Test_DeleteAcls() {
	suite.testDeleteAcls()
}

func (suite *OvnClientTestSuite) Test_DeleteAcl() {
	suite.testDeleteACL()
}

func (suite *OvnClientTestSuite) Test_GetAcl() {
	suite.testGetACL()
}

func (suite *OvnClientTestSuite) Test_ListAcls() {
	suite.testListAcls()
}

func (suite *OvnClientTestSuite) Test_newAcl() {
	suite.testNewACL()
}

func (suite *OvnClientTestSuite) Test_newACLWithoutCheck() {
	suite.testNewACLWithoutCheck()
}

func (suite *OvnClientTestSuite) Test_newNetworkPolicyAclMatch() {
	suite.testnewNetworkPolicyACLMatch()
}

func (suite *OvnClientTestSuite) Test_aclFilter() {
	suite.testACLFilter()
}

func (suite *OvnClientTestSuite) Test_createAclsOps() {
	suite.testCreateAclsOps()
}

func (suite *OvnClientTestSuite) Test_sgRuleNoACL() {
	suite.testSgRuleNoACL()
}

func (suite *OvnClientTestSuite) Test_SGLostACL() {
	suite.testSGLostACL()
}

func (suite *OvnClientTestSuite) Test_newAnpACLMatch() {
	suite.testNewAnpACLMatch()
}

func (suite *OvnClientTestSuite) Test_CreateBareACL() {
	suite.testCreateBareACL()
}

func (suite *OvnClientTestSuite) Test_UpdateAnpRuleACLOps() {
	suite.testUpdateAnpRuleACLOps()
}

func (suite *OvnClientTestSuite) Test_UpdateACL() {
	suite.testUpdateACL()
}

/* logical_router_policy unit test */
func (suite *OvnClientTestSuite) Test_AddLogicalRouterPolicy() {
	suite.testAddLogicalRouterPolicy()
}

func (suite *OvnClientTestSuite) Test_CreateLogicalRouterPolicies() {
	suite.testCreateLogicalRouterPolicies()
}

func (suite *OvnClientTestSuite) Test_DeleteLogicalRouterPolicy() {
	suite.testDeleteLogicalRouterPolicy()
}

func (suite *OvnClientTestSuite) Test_DeleteLogicalRouterPolicies() {
	suite.testDeleteLogicalRouterPolicies()
}

func (suite *OvnClientTestSuite) Test_ClearLogicalRouterPolicy() {
	suite.testClearLogicalRouterPolicy()
}

func (suite *OvnClientTestSuite) Test_GetLogicalRouterPolicy() {
	suite.testGetLogicalRouterPolicy()
}

func (suite *OvnClientTestSuite) Test_newLogicalRouterPolicy() {
	suite.testNewLogicalRouterPolicy()
}

func (suite *OvnClientTestSuite) Test_policyFilter() {
	suite.testPolicyFilter()
}

/* nat unit test */
func (suite *OvnClientTestSuite) Test_CreateNats() {
	suite.testCreateNats()
}

func (suite *OvnClientTestSuite) Test_UpdateSnat() {
	suite.testUpdateSnat()
}

func (suite *OvnClientTestSuite) Test_UpdateDnatAndSnat() {
	suite.testUpdateDnatAndSnat()
}

func (suite *OvnClientTestSuite) Test_DeleteNats() {
	suite.testDeleteNats()
}

func (suite *OvnClientTestSuite) Test_DeleteNat() {
	suite.testDeleteNat()
}

func (suite *OvnClientTestSuite) Test_GetNat() {
	suite.testGetNat()
}

func (suite *OvnClientTestSuite) Test_newNat() {
	suite.testNewNat()
}

func (suite *OvnClientTestSuite) Test_natFilter() {
	suite.testNatFilter()
}

/* logical_router_static_route unit test */
func (suite *OvnClientTestSuite) Test_CreateLogicalRouterStaticRoutes() {
	suite.testCreateLogicalRouterStaticRoutes()
}

func (suite *OvnClientTestSuite) Test_AddLogicalRouterStaticRoute() {
	suite.testAddLogicalRouterStaticRoute()
}

func (suite *OvnClientTestSuite) Test_DeleteLogicalRouterStaticRoute() {
	suite.testDeleteLogicalRouterStaticRoute()
}

func (suite *OvnClientTestSuite) Test_ClearLogicalRouterStaticRoute() {
	suite.testClearLogicalRouterStaticRoute()
}

func (suite *OvnClientTestSuite) Test_GetLogicalRouterStaticRoute() {
	suite.testGetLogicalRouterStaticRoute()
}

func (suite *OvnClientTestSuite) Test_ListLogicalRouterStaticRoutes() {
	suite.testListLogicalRouterStaticRoutes()
}

func (suite *OvnClientTestSuite) Test_newLogicalRouterStaticRoute() {
	suite.testNewLogicalRouterStaticRoute()
}

/* dhcp options unit test */
func (suite *OvnClientTestSuite) Test_UpdateDHCPOptions() {
	suite.testUpdateDHCPOptions()
}

func (suite *OvnClientTestSuite) Test_updateDHCPv4Options() {
	suite.testUpdateDHCPv4Options()
}

func (suite *OvnClientTestSuite) Test_updateDHCPv6Options() {
	suite.testUpdateDHCPv6Options()
}

func (suite *OvnClientTestSuite) Test_DeleteDHCPOptionsByUUIDs() {
	suite.testDeleteDHCPOptionsByUUIDs()
}

func (suite *OvnClientTestSuite) Test_DeleteDHCPOptions() {
	suite.testDeleteDHCPOptions()
}

func (suite *OvnClientTestSuite) Test_GetDHCPOptions() {
	suite.testGetDHCPOptions()
}

func (suite *OvnClientTestSuite) Test_ListDHCPOptions() {
	suite.testListDHCPOptions()
}

func (suite *OvnClientTestSuite) Test_dhcpOptionsFilter() {
	suite.testDhcpOptionsFilter()
}

func (suite *OvnClientTestSuite) Test_CreateDHCPOptions() {
	suite.testCreateDHCPOptions()
}

func (suite *OvnClientTestSuite) Test_DHCPOptionsExists() {
	suite.testDHCPOptionsExists()
}

/* mixed operations unit test */
func (suite *OvnClientTestSuite) Test_CreateGatewayLogicalSwitch() {
	suite.testCreateGatewayLogicalSwitch()
}

func (suite *OvnClientTestSuite) Test_CreateLogicalPatchPort() {
	suite.testCreateLogicalPatchPort()
}

func (suite *OvnClientTestSuite) Test_RemoveRouterPort() {
	suite.testRemoveRouterPort()
}

func (suite *OvnClientTestSuite) Test_DeleteLogicalGatewaySwitch() {
	suite.testDeleteLogicalGatewaySwitch()
}

func (suite *OvnClientTestSuite) Test_DeleteSecurityGroup() {
	suite.testDeleteSecurityGroup()
}

func (suite *OvnClientTestSuite) Test_GetEntityInfo() {
	suite.testGetEntityInfo()
}

func (suite *OvnClientTestSuite) Test_NewOvnNbClient() {
	suite.testNewOvnNbClient()
}

func (suite *OvnClientTestSuite) Test_NewOvnSbClient() {
	suite.testNewOvnSbClient()
}

/* sb chassis unit test */
func (suite *OvnClientTestSuite) Test_GetChassis() {
	suite.testGetChassis()
}

func (suite *OvnClientTestSuite) Test_DeleteChassis() {
	suite.testDeleteChassis()
}

func (suite *OvnClientTestSuite) Test_UpdateChassis() {
	suite.testUpdateChassis()
}

func (suite *OvnClientTestSuite) Test_ListChassis() {
	suite.testListChassis()
}

func (suite *OvnClientTestSuite) Test_GetAllChassisByHost() {
	suite.testGetAllChassisByHost()
}

func (suite *OvnClientTestSuite) Test_GetChassisByHost() {
	suite.testGetChassisByHost()
}

func (suite *OvnClientTestSuite) Test_DeleteChassisByHost() {
	suite.testDeleteChassisByHost()
}

func (suite *OvnClientTestSuite) Test_UpdateChassisTag() {
	suite.testUpdateChassisTag()
}

func (suite *OvnClientTestSuite) Test_GetKubeOvnChassisses() {
	suite.testGetKubeOvnChassisses()
}

// ovn ic
func (suite *OvnClientTestSuite) Test_OvnIcNbCommand() {
	suite.testOvnIcNbCommand()
}

func (suite *OvnClientTestSuite) Test_OvnIcSbCommand() {
	suite.testOvnIcSbCommand()
}

func (suite *OvnClientTestSuite) Test_GetTsSubnet() {
	suite.testGetTsSubnet()
}

func (suite *OvnClientTestSuite) Test_GetTs() {
	suite.testGetTs()
}

func (suite *OvnClientTestSuite) Test_FindUUIDWithAttrInTable() {
	suite.testFindUUIDWithAttrInTable()
}

func (suite *OvnClientTestSuite) Test_DestroyTableWithUUID() {
	suite.testDestroyTableWithUUID()
}

func (suite *OvnClientTestSuite) Test_GetAzUUID() {
	suite.testGetAzUUID()
}

func (suite *OvnClientTestSuite) Test_GetGatewayUUIDsInOneAZ() {
	suite.testGetGatewayUUIDsInOneAZ()
}

func (suite *OvnClientTestSuite) Test_GetRouteUUIDsInOneAZ() {
	suite.testGetRouteUUIDsInOneAZ()
}

func (suite *OvnClientTestSuite) Test_GetPortBindingUUIDsInOneAZ() {
	suite.testGetPortBindingUUIDsInOneAZ()
}

func (suite *OvnClientTestSuite) Test_DestroyGateways() {
	suite.testDestroyGateways()
}

func (suite *OvnClientTestSuite) Test_DestroyRoutes() {
	suite.testDestroyRoutes()
}

func (suite *OvnClientTestSuite) Test_DestroyPortBindings() {
	suite.testDestroyPortBindings()
}

func (suite *OvnClientTestSuite) Test_DestroyChassis() {
	suite.testDestroyChassis()
}

// ovs
func (suite *OvnClientTestSuite) Test_SetInterfaceBandwidth() {
	suite.testSetInterfaceBandwidth()
}

func (suite *OvnClientTestSuite) Test_ClearHtbQosQueue() {
	suite.testClearHtbQosQueue()
}

func (suite *OvnClientTestSuite) Test_IsHtbQos() {
	suite.testIsHtbQos()
}

func (suite *OvnClientTestSuite) Test_SetHtbQosQueueRecord() {
	suite.testSetHtbQosQueueRecord()
}

func (suite *OvnClientTestSuite) Test_SetQosQueueBinding() {
	suite.testSetQosQueueBinding()
}

func (suite *OvnClientTestSuite) Test_SetNetemQos() {
	suite.testSetNetemQos()
}

func (suite *OvnClientTestSuite) Test_GetNetemQosConfig() {
	suite.testGetNetemQosConfig()
}

func (suite *OvnClientTestSuite) Test_DeleteNetemQosByID() {
	suite.testDeleteNetemQosByID()
}

func (suite *OvnClientTestSuite) Test_IsUserspaceDataPath() {
	suite.testIsUserspaceDataPath()
}

func (suite *OvnClientTestSuite) Test_CheckAndUpdateHtbQos() {
	suite.testCheckAndUpdateHtbQos()
}

func (suite *OvnClientTestSuite) Test_UpdateOVSVsctlLimiter() {
	suite.testUpdateOVSVsctlLimiter()
}

func (suite *OvnClientTestSuite) Test_OvsExec() {
	suite.testOvsExec()
}

func (suite *OvnClientTestSuite) Test_OvsCreate() {
	suite.testOvsCreate()
}

func (suite *OvnClientTestSuite) Test_OvsDestroy() {
	suite.testOvsDestroy()
}

func (suite *OvnClientTestSuite) Test_OvsSet() {
	suite.testOvsSet()
}

func (suite *OvnClientTestSuite) Test_OvsAdd() {
	suite.testOvsAdd()
}

func (suite *OvnClientTestSuite) Test_OvsFind() {
	suite.testOvsFind()
}

func (suite *OvnClientTestSuite) Test_OvsClear() {
	suite.testOvsClear()
}

func (suite *OvnClientTestSuite) Test_OvsGet() {
	suite.testOvsGet()
}

func (suite *OvnClientTestSuite) Test_OvsFindBridges() {
	suite.testOvsFindBridges()
}

func (suite *OvnClientTestSuite) Test_OvsBridgeExists() {
	suite.testOvsBridgeExists()
}

func (suite *OvnClientTestSuite) Test_OvsPortExists() {
	suite.testOvsPortExists()
}

func (suite *OvnClientTestSuite) Test_GetOvsQosList() {
	suite.testGetOvsQosList()
}

func (suite *OvnClientTestSuite) Test_OvsClearPodBandwidth() {
	suite.testOvsClearPodBandwidth()
}

func (suite *OvnClientTestSuite) Test_OvsCleanLostInterface() {
	suite.testOvsCleanLostInterface()
}

func (suite *OvnClientTestSuite) Test_OvsCleanDuplicatePort() {
	suite.testOvsCleanDuplicatePort()
}

func (suite *OvnClientTestSuite) Test_OvsSetPortTag() {
	suite.testOvsSetPortTag()
}

func (suite *OvnClientTestSuite) Test_ValidatePortVendor() {
	suite.testValidatePortVendor()
}

func (suite *OvnClientTestSuite) Test_GetInterfacePodNs() {
	suite.testGetInterfacePodNs()
}

func (suite *OvnClientTestSuite) Test_ConfigInterfaceMirror() {
	suite.testConfigInterfaceMirror()
}

func (suite *OvnClientTestSuite) Test_GetResidualInternalPorts() {
	suite.testGetResidualInternalPorts()
}

func (suite *OvnClientTestSuite) Test_ClearPortQosBinding() {
	suite.testClearPortQosBinding()
}

func (suite *OvnClientTestSuite) Test_OvsListExternalIDs() {
	suite.testOvsListExternalIDs()
}

func (suite *OvnClientTestSuite) Test_ListQosQueueIDs() {
	suite.testListQosQueueIDs()
}

func Test_scratch(t *testing.T) {
	t.SkipNow()
	endpoint := "tcp:[172.20.149.35]:6641"
	ovnClient, err := newOvnNbClient(t, endpoint, 10)
	require.NoError(t, err)

	err = ovnClient.DeleteAcls("test_pg", portGroupKey, ovnnb.ACLDirectionToLport, nil)
	require.NoError(t, err)
}

func newOVSDBServer(t *testing.T, dbModel model.ClientDBModel, schema ovsdb.DatabaseSchema) (*server.OvsdbServer, string) {
	serverDBModel, err := serverdb.FullDatabaseModel()
	require.NoError(t, err)
	serverSchema := serverdb.Schema()

	db := inmemory.NewDatabase(map[string]model.ClientDBModel{
		schema.Name:       dbModel,
		serverSchema.Name: serverDBModel,
	})

	dbMod, errs := model.NewDatabaseModel(schema, dbModel)
	require.Empty(t, errs)

	svrMod, errs := model.NewDatabaseModel(serverSchema, serverDBModel)
	require.Empty(t, errs)

	server, err := server.NewOvsdbServer(db, dbMod, svrMod)
	require.NoError(t, err)

	tmpfile := fmt.Sprintf("/tmp/ovsdb-%d.sock", rand.IntN(10000))
	t.Cleanup(func() {
		os.Remove(tmpfile)
	})
	go func() {
		if err := server.Serve("unix", tmpfile); err != nil {
			t.Error(err)
		}
	}()
	t.Cleanup(server.Close)
	require.Eventually(t, func() bool {
		return server.Ready()
	}, 1*time.Second, 10*time.Millisecond)

	return server, tmpfile
}

func newOvnNbClient(t *testing.T, ovnNbAddr string, ovnNbTimeout int) (*OVNNbClient, error) {
	nbClient, err := newNbClient(ovnNbAddr, ovnNbTimeout)
	require.NoError(t, err)

	return &OVNNbClient{
		ovsDbClient: ovsDbClient{
			Client:  nbClient,
			Timeout: time.Duration(ovnNbTimeout) * time.Second,
		},
	}, nil
}

// newLegacyClient init a legacy ovn client
func newLegacyClient(timeout int) *LegacyClient {
	return &LegacyClient{
		OvnTimeout: timeout,
	}
}

func newNbClient(addr string, timeout int) (client.Client, error) {
	dbModel, err := ovnnb.FullDatabaseModel()
	if err != nil {
		klog.Error(err)
		return nil, err
	}

	logger := stdr.New(log.New(os.Stderr, "", log.LstdFlags)).
		WithName("libovsdb").
		WithValues("database", dbModel.Name())
	stdr.SetVerbosity(1)

	options := []client.Option{
		client.WithReconnect(time.Duration(timeout)*time.Second, &backoff.ZeroBackOff{}),
		client.WithLeaderOnly(false),
		client.WithLogger(&logger),
	}

	for _, ep := range strings.Split(addr, ",") {
		options = append(options, client.WithEndpoint(ep))
	}

	c, err := client.NewOVSDBClient(dbModel, options...)
	if err != nil {
		klog.Error(err)
		return nil, err
	}

	if err = c.Connect(context.TODO()); err != nil {
		klog.Error(err)
		return nil, err
	}

	monitorOpts := []client.MonitorOption{
		client.WithTable(&ovnnb.ACL{}),
		client.WithTable(&ovnnb.AddressSet{}),
		client.WithTable(&ovnnb.BFD{}),
		client.WithTable(&ovnnb.DHCPOptions{}),
		client.WithTable(&ovnnb.GatewayChassis{}),
		client.WithTable(&ovnnb.LoadBalancer{}),
		client.WithTable(&ovnnb.LoadBalancerHealthCheck{}),
		client.WithTable(&ovnnb.LogicalRouterPolicy{}),
		client.WithTable(&ovnnb.LogicalRouterPort{}),
		client.WithTable(&ovnnb.LogicalRouterStaticRoute{}),
		client.WithTable(&ovnnb.LogicalRouter{}),
		client.WithTable(&ovnnb.LogicalSwitchPort{}),
		client.WithTable(&ovnnb.LogicalSwitch{}),
		client.WithTable(&ovnnb.NAT{}),
		client.WithTable(&ovnnb.NBGlobal{}),
		client.WithTable(&ovnnb.PortGroup{}),
	}
	if _, err = c.Monitor(context.TODO(), c.NewMonitor(monitorOpts...)); err != nil {
		klog.Error(err)
		return nil, err
	}

	return c, nil
}

func newOvnSbClient(t *testing.T, ovnSbAddr string, ovnSbTimeout int) (*OVNSbClient, error) {
	nbClient, err := newSbClient(ovnSbAddr, ovnSbTimeout)
	require.NoError(t, err)

	return &OVNSbClient{
		ovsDbClient: ovsDbClient{
			Client:  nbClient,
			Timeout: time.Duration(ovnSbTimeout) * time.Second,
		},
	}, nil
}

func newSbClient(addr string, timeout int) (client.Client, error) {
	dbModel, err := ovnsb.FullDatabaseModel()
	if err != nil {
		klog.Error(err)
		return nil, err
	}

	logger := stdr.New(log.New(os.Stderr, "", log.LstdFlags)).
		WithName("libovsdb").
		WithValues("database", dbModel.Name())
	stdr.SetVerbosity(1)

	options := []client.Option{
		client.WithReconnect(time.Duration(timeout)*time.Second, &backoff.ZeroBackOff{}),
		client.WithLeaderOnly(false),
		client.WithLogger(&logger),
	}

	for _, ep := range strings.Split(addr, ",") {
		options = append(options, client.WithEndpoint(ep))
	}

	c, err := client.NewOVSDBClient(dbModel, options...)
	if err != nil {
		klog.Error(err)
		return nil, err
	}

	if err = c.Connect(context.TODO()); err != nil {
		klog.Error(err)
		return nil, err
	}

	monitorOpts := []client.MonitorOption{
		client.WithTable(&ovnsb.Chassis{}),
	}
	if _, err = c.Monitor(context.TODO(), c.NewMonitor(monitorOpts...)); err != nil {
		klog.Error(err)
		return nil, err
	}

	return c, nil
}<|MERGE_RESOLUTION|>--- conflicted
+++ resolved
@@ -419,15 +419,11 @@
 }
 
 func (suite *OvnClientTestSuite) Test_LogicalRouterPortFilter() {
-<<<<<<< HEAD
 	suite.testLogicalRouterPortFilter()
 }
 
 func (suite *OvnClientTestSuite) Test_ListLogicalRouterPorts() {
 	suite.testListLogicalRouterPorts()
-=======
-	suite.testlogicalRouterPortFilter()
->>>>>>> 92f6800b
 }
 
 /* bfd unit test */
