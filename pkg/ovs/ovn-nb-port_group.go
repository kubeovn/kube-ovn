package ovs

import (
	"context"
	"errors"
	"fmt"

	"github.com/ovn-org/libovsdb/client"
	"github.com/ovn-org/libovsdb/model"
	"github.com/ovn-org/libovsdb/ovsdb"
	"github.com/scylladb/go-set/strset"
	"k8s.io/klog/v2"

	"github.com/kubeovn/kube-ovn/pkg/ovsdb/ovnnb"
)

func (c *OVNNbClient) CreatePortGroup(pgName string, externalIDs map[string]string) error {
	exist, err := c.PortGroupExists(pgName)
	if err != nil {
		klog.Error(err)
		return err
	}

	// ignore
	if exist {
		return nil
	}

	pg := &ovnnb.PortGroup{
		Name:        pgName,
		ExternalIDs: externalIDs,
	}

	ops, err := c.ovsDbClient.Create(pg)
	if err != nil {
		klog.Error(err)
		return fmt.Errorf("generate operations for creating port group %s: %w", pgName, err)
	}

	if err = c.Transact("pg-add", ops); err != nil {
		klog.Error(err)
		return fmt.Errorf("create port group %s: %w", pgName, err)
	}

	return nil
}

// PortGroupAddPorts add ports to port group
func (c *OVNNbClient) PortGroupAddPorts(pgName string, lspNames ...string) error {
	return c.PortGroupUpdatePorts(pgName, ovsdb.MutateOperationInsert, lspNames...)
}

// PortGroupRemovePorts remove ports from port group
func (c *OVNNbClient) PortGroupRemovePorts(pgName string, lspNames ...string) error {
	return c.PortGroupUpdatePorts(pgName, ovsdb.MutateOperationDelete, lspNames...)
}

func (c *OVNNbClient) PortGroupSetPorts(pgName string, ports []string) error {
	if pgName == "" {
		return errors.New("port group name is empty")
	}

	pg, err := c.GetPortGroup(pgName, false)
	if err != nil {
		klog.Error(err)
		return fmt.Errorf("get port group %s: %w", pgName, err)
	}

	expected := strset.NewWithSize(len(ports))
	for _, port := range ports {
		lsp, err := c.GetLogicalSwitchPort(port, true)
		if err != nil {
			klog.Error(err)
			return err
		}
		if lsp != nil {
			expected.Add(lsp.UUID)
		}
	}

	existing := strset.New(pg.Ports...)
	toAdd := strset.Difference(expected, existing).List()
	toDel := strset.Difference(existing, expected).List()

	insertOps, err := c.portGroupUpdatePortOp(pgName, toAdd, ovsdb.MutateOperationInsert)
	if err != nil {
		klog.Error(err)
		return fmt.Errorf("failed generate operations for adding ports %v to port group %s: %w", toAdd, pgName, err)
	}
	deleteOps, err := c.portGroupUpdatePortOp(pgName, toDel, ovsdb.MutateOperationDelete)
	if err != nil {
		klog.Error(err)
		return fmt.Errorf("failed generate operations for deleting ports %v from port group %s: %w", toDel, pgName, err)
	}

	if err = c.Transact("pg-ports-update", append(insertOps, deleteOps...)); err != nil {
		klog.Error(err)
		return fmt.Errorf("port group %s set ports %v: %w", pgName, ports, err)
	}

	return nil
}

// UpdatePortGroup update port group
func (c *OVNNbClient) UpdatePortGroup(pg *ovnnb.PortGroup, fields ...interface{}) error {
	op, err := c.Where(pg).Update(pg, fields...)
	if err != nil {
		klog.Error(err)
		return fmt.Errorf("generate operations for updating port group %s: %w", pg.Name, err)
	}

	if err = c.Transact("pg-update", op); err != nil {
		klog.Error(err)
		return fmt.Errorf("update port group %s: %w", pg.Name, err)
	}

	return nil
}

// PortGroupUpdatePorts add several ports to or from port group once
func (c *OVNNbClient) PortGroupUpdatePorts(pgName string, op ovsdb.Mutator, lspNames ...string) error {
	if len(lspNames) == 0 {
		return nil
	}

	lspUUIDs := make([]string, 0, len(lspNames))

	for _, lspName := range lspNames {
		lsp, err := c.GetLogicalSwitchPort(lspName, true)
		if err != nil {
			klog.Error(err)
			return err
		}

		// ignore non-existent object
		if lsp != nil {
			lspUUIDs = append(lspUUIDs, lsp.UUID)
		}
	}

	ops, err := c.portGroupUpdatePortOp(pgName, lspUUIDs, op)
	if err != nil {
		klog.Error(err)
		return fmt.Errorf("generate operations for port group %s update ports %v: %w", pgName, lspNames, err)
	}

	if err := c.Transact("pg-ports-update", ops); err != nil {
		klog.Error(err)
		return fmt.Errorf("port group %s update ports %v: %w", pgName, lspNames, err)
	}

	return nil
}

<<<<<<< HEAD
func (c *OVNNbClient) DeletePortGroup(pgName ...string) error {
	delList := make([]*ovnnb.PortGroup, 0, len(pgName))
	for _, name := range pgName {
		// get port group
		pg, err := c.GetPortGroup(name, true)
		if err != nil {
			return fmt.Errorf("get port group %s when delete: %w", name, err)
		}
		// not found, skip
		if pg == nil {
			continue
		}
		delList = append(delList, pg)
=======
func (c *OVNNbClient) DeletePortGroup(pgName string) error {
	pg, err := c.GetPortGroup(pgName, true)
	if err != nil {
		klog.Error(err)
		return fmt.Errorf("get port group %s when delete: %w", pgName, err)
>>>>>>> 51937047
	}
	if len(delList) == 0 {
		return nil
	}

	var modelList []model.Model = make([]model.Model, len(delList))
	for i, pg := range delList {
		modelList[i] = pg
	}
	op, err := c.Where(modelList...).Delete()
	if err != nil {
		return err
	}
	if err := c.Transact("pg-del", op); err != nil {
<<<<<<< HEAD
		return fmt.Errorf("delete port groups %v: %w", pgName, err)
=======
		klog.Error(err)
		return fmt.Errorf("delete port group %s: %w", pgName, err)
>>>>>>> 51937047
	}

	return nil
}

// GetPortGroup get port group by name
func (c *OVNNbClient) GetPortGroup(pgName string, ignoreNotFound bool) (*ovnnb.PortGroup, error) {
	ctx, cancel := context.WithTimeout(context.Background(), c.Timeout)
	defer cancel()

	pg := &ovnnb.PortGroup{Name: pgName}
	if err := c.ovsDbClient.Get(ctx, pg); err != nil {
		if ignoreNotFound && errors.Is(err, client.ErrNotFound) {
			return nil, nil
		}
		klog.Error(err)
		return nil, fmt.Errorf("get port group %s: %w", pgName, err)
	}

	return pg, nil
}

// ListPortGroups list port groups which match the given externalIDs,
// result should include all port groups when externalIDs is empty,
// result should include all port groups which externalIDs[key] is not empty when externalIDs[key] is ""
func (c *OVNNbClient) ListPortGroups(externalIDs map[string]string) ([]ovnnb.PortGroup, error) {
	ctx, cancel := context.WithTimeout(context.Background(), c.Timeout)
	defer cancel()

	pgs := make([]ovnnb.PortGroup, 0)

	if err := c.WhereCache(func(pg *ovnnb.PortGroup) bool {
		if len(pg.ExternalIDs) < len(externalIDs) {
			return false
		}

		if len(pg.ExternalIDs) != 0 {
			for k, v := range externalIDs {
				// if only key exist but not value in externalIDs, we should include this pg,
				// it's equal to shell command `ovn-nbctl --columns=xx find port_group external_ids:key!=\"\"`
				if len(v) == 0 {
					if len(pg.ExternalIDs[k]) == 0 {
						return false
					}
				} else {
					if pg.ExternalIDs[k] != v {
						return false
					}
				}
			}
		}

		return true
	}).List(ctx, &pgs); err != nil {
		klog.Errorf("list logical switch ports: %v", err)
		return nil, err
	}

	return pgs, nil
}

func (c *OVNNbClient) PortGroupExists(pgName string) (bool, error) {
	lsp, err := c.GetPortGroup(pgName, true)
	return lsp != nil, err
}

// portGroupUpdatePortOp create operations add port to or delete port from port group
func (c *OVNNbClient) portGroupUpdatePortOp(pgName string, lspUUIDs []string, op ovsdb.Mutator) ([]ovsdb.Operation, error) {
	if len(lspUUIDs) == 0 {
		return nil, nil
	}

	mutation := func(pg *ovnnb.PortGroup) *model.Mutation {
		mutation := &model.Mutation{
			Field:   &pg.Ports,
			Value:   lspUUIDs,
			Mutator: op,
		}

		return mutation
	}

	return c.portGroupOp(pgName, mutation)
}

// portGroupUpdateACLOp create operations add acl to or delete acl from port group
func (c *OVNNbClient) portGroupUpdateACLOp(pgName string, aclUUIDs []string, op ovsdb.Mutator) ([]ovsdb.Operation, error) {
	if len(aclUUIDs) == 0 {
		return nil, nil
	}

	mutation := func(pg *ovnnb.PortGroup) *model.Mutation {
		mutation := &model.Mutation{
			Field:   &pg.ACLs,
			Value:   aclUUIDs,
			Mutator: op,
		}

		return mutation
	}

	return c.portGroupOp(pgName, mutation)
}

// portGroupOp create operations about port group
func (c *OVNNbClient) portGroupOp(pgName string, mutationsFunc ...func(pg *ovnnb.PortGroup) *model.Mutation) ([]ovsdb.Operation, error) {
	pg, err := c.GetPortGroup(pgName, false)
	if err != nil {
		klog.Error(err)
		return nil, fmt.Errorf("get port group %s: %w", pgName, err)
	}

	if len(mutationsFunc) == 0 {
		return nil, nil
	}

	mutations := make([]model.Mutation, 0, len(mutationsFunc))

	for _, f := range mutationsFunc {
		mutation := f(pg)

		if mutation != nil {
			mutations = append(mutations, *mutation)
		}
	}

	ops, err := c.ovsDbClient.Where(pg).Mutate(pg, mutations...)
	if err != nil {
		klog.Error(err)
		return nil, fmt.Errorf("generate operations for mutating port group %s: %w", pgName, err)
	}

	return ops, nil
}<|MERGE_RESOLUTION|>--- conflicted
+++ resolved
@@ -152,7 +152,6 @@
 	return nil
 }
 
-<<<<<<< HEAD
 func (c *OVNNbClient) DeletePortGroup(pgName ...string) error {
 	delList := make([]*ovnnb.PortGroup, 0, len(pgName))
 	for _, name := range pgName {
@@ -166,13 +165,6 @@
 			continue
 		}
 		delList = append(delList, pg)
-=======
-func (c *OVNNbClient) DeletePortGroup(pgName string) error {
-	pg, err := c.GetPortGroup(pgName, true)
-	if err != nil {
-		klog.Error(err)
-		return fmt.Errorf("get port group %s when delete: %w", pgName, err)
->>>>>>> 51937047
 	}
 	if len(delList) == 0 {
 		return nil
@@ -187,12 +179,8 @@
 		return err
 	}
 	if err := c.Transact("pg-del", op); err != nil {
-<<<<<<< HEAD
-		return fmt.Errorf("delete port groups %v: %w", pgName, err)
-=======
 		klog.Error(err)
 		return fmt.Errorf("delete port group %s: %w", pgName, err)
->>>>>>> 51937047
 	}
 
 	return nil
