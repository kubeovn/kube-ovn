package ovs

import (
	"context"
	"fmt"

	"github.com/ovn-org/libovsdb/client"
	"github.com/ovn-org/libovsdb/model"
	"github.com/ovn-org/libovsdb/ovsdb"
	"k8s.io/klog/v2"

	ovsclient "github.com/kubeovn/kube-ovn/pkg/ovsdb/client"
	"github.com/kubeovn/kube-ovn/pkg/ovsdb/ovnnb"
	"github.com/kubeovn/kube-ovn/pkg/util"
)

// CreateGatewayChassises create multiple gateway chassis once
func (c *OVNNbClient) CreateGatewayChassises(lrpName string, chassises ...string) error {
	op, err := c.CreateGatewayChassisesOp(lrpName, chassises)
	if err != nil {
		err := fmt.Errorf("generate operations for creating gateway chassis %v", err)
		klog.Error(err)
		return err
	}

	if err = c.Transact("gateway-chassises-add", op); err != nil {
		err := fmt.Errorf("create gateway chassis %v for logical router port %s: %v", chassises, lrpName, err)
		klog.Error(err)
		return err
	}

	return nil
}

// UpdateGatewayChassis update gateway chassis
func (c *OVNNbClient) UpdateGatewayChassis(gwChassis *ovnnb.GatewayChassis, fields ...interface{}) error {
	op, err := c.ovsDbClient.Where(gwChassis).Update(gwChassis, fields...)
	if err != nil {
		err := fmt.Errorf("failed to generate operations for gateway chassis %s with fields %v: %v", gwChassis.ChassisName, fields, err)
		klog.Error(err)
		return err
	}
	if err = c.Transact("gateway-chassis-update", op); err != nil {
		err := fmt.Errorf("failed to update gateway chassis %s: %v", gwChassis.ChassisName, err)
		klog.Error(err)
		return err
	}
	return nil
}

// DeleteGatewayChassises delete multiple gateway chassis once
func (c *OVNNbClient) DeleteGatewayChassises(lrpName string, chassises []string) error {
	if len(chassises) == 0 {
		return nil
	}

	ops := make([]ovsdb.Operation, 0, len(chassises))

	for _, chassisName := range chassises {
		gwChassisName := lrpName + "-" + chassisName
		op, err := c.DeleteGatewayChassisOp(gwChassisName)
		if err != nil {
			klog.Error(err)
			return nil
		}

		// ignore non-existent object
		if len(op) == 0 {
			continue
		}

		ops = append(ops, op...)
	}

	if err := c.Transact("gateway-chassises-delete", ops); err != nil {
		return fmt.Errorf("delete gateway chassises %v from logical router port %s: %v", chassises, lrpName, err)
	}

	return nil
}

// ListGatewayChassisByLogicalRouterPort get gateway chassis by lrp name
func (c *OVNNbClient) ListGatewayChassisByLogicalRouterPort(lrpName string, ignoreNotFound bool) ([]ovnnb.GatewayChassis, error) {
	ctx, cancel := context.WithTimeout(context.Background(), c.Timeout)
	defer cancel()

	gwChassisList := make([]ovnnb.GatewayChassis, 0)
	if err := c.ovsDbClient.WhereCache(func(gwChassis *ovnnb.GatewayChassis) bool {
		if gwChassis.ExternalIDs != nil && gwChassis.ExternalIDs["lrp"] == lrpName {
			return true
		}
		return false
	}).List(ctx, &gwChassisList); err != nil {
		if ignoreNotFound && err == client.ErrNotFound {
			return nil, nil
		}
		err = fmt.Errorf("failed to list gw chassis for lrp %s: %v", lrpName, err)
		klog.Error(err)
		return nil, err
	}

	return gwChassisList, nil
}

// GetGatewayChassis get gateway chassis by name
func (c *OVNNbClient) GetGatewayChassis(name string, ignoreNotFound bool) (*ovnnb.GatewayChassis, error) {
	ctx, cancel := context.WithTimeout(context.Background(), c.Timeout)
	defer cancel()

	gwChassis := &ovnnb.GatewayChassis{Name: name}
	if err := c.Get(ctx, gwChassis); err != nil {
		if ignoreNotFound && err == client.ErrNotFound {
			return nil, nil
		}

		return nil, fmt.Errorf("get gateway chassis %s: %v", name, err)
	}

	return gwChassis, nil
}

func (c *OVNNbClient) GatewayChassisExist(name string) (bool, error) {
	gwChassis, err := c.GetGatewayChassis(name, true)
	return gwChassis != nil, err
}

// newGatewayChassis return gateway chassis with basic information
func (c *OVNNbClient) newGatewayChassis(lrpName, chassisName string, priority int) (*ovnnb.GatewayChassis, error) {
	gwChassisName := lrpName + "-" + chassisName
	exists, err := c.GatewayChassisExist(gwChassisName)
	if err != nil {
		klog.Error(err)
		return nil, err
	}

	// found, skip
	if exists {
		return nil, nil
	}

	gwChassis := &ovnnb.GatewayChassis{
		UUID:        ovsclient.NamedUUID(),
		Name:        gwChassisName,
		ChassisName: chassisName,
		Priority:    priority,
		ExternalIDs: map[string]string{
			"lrp": lrpName,
		},
	}

	return gwChassis, nil
}

// CreateGatewayChassisesOp create operation which create gateway chassises
func (c *OVNNbClient) CreateGatewayChassisesOp(lrpName string, chassises []string) ([]ovsdb.Operation, error) {
	if len(chassises) == 0 {
		return nil, nil
	}

	models := make([]model.Model, 0, len(chassises))
	uuids := make([]string, 0, len(chassises))

	for i, chassisName := range chassises {
<<<<<<< HEAD
		gwChassis, err := c.newGatewayChassis(lrpName, chassisName, util.GwChassisMaxPriority-i)
=======
		gwChassisName := lrpName + "-" + chassisName
		gwChassis, err := c.GetGatewayChassis(chassisName, true)
		if err != nil {
			klog.Error(err)
			return nil, err
		}
		if gwChassis != nil {
			continue
		}
		gwChassis, err = c.newGatewayChassis(gwChassisName, chassisName, 100-i)
>>>>>>> c6fefd4c
		if err != nil {
			klog.Error(err)
			return nil, err
		}

		// found, skip
		if gwChassis != nil {
			models = append(models, model.Model(gwChassis))
			uuids = append(uuids, gwChassis.UUID)
		}
	}

	gwChassisCreateop, err := c.Create(models...)
	if err != nil {
		klog.Error(err)
		return nil, fmt.Errorf("generate operations for creating gateway chassis %v", err)
	}

	/* add gateway chassis to logical router port */
	gwChassisAddOp, err := c.LogicalRouterPortUpdateGatewayChassisOp(lrpName, uuids, ovsdb.MutateOperationInsert)
	if err != nil {
		klog.Error(err)
		return nil, err
	}

	ops := make([]ovsdb.Operation, 0, len(gwChassisCreateop)+len(gwChassisAddOp))
	ops = append(ops, gwChassisCreateop...)
	ops = append(ops, gwChassisAddOp...)

	return ops, nil
}

// DeleteGatewayChassisOp create operation which delete gateway chassis
func (c *OVNNbClient) DeleteGatewayChassisOp(chassisName string) ([]ovsdb.Operation, error) {
	gwChassis, err := c.GetGatewayChassis(chassisName, true)
	if err != nil {
		klog.Error(err)
		return nil, err
	}

	// not found, skip
	if gwChassis == nil {
		return nil, nil
	}

	op, err := c.Where(gwChassis).Delete()
	if err != nil {
		klog.Error(err)
		return nil, err
	}

	return op, nil
}<|MERGE_RESOLUTION|>--- conflicted
+++ resolved
@@ -161,9 +161,6 @@
 	uuids := make([]string, 0, len(chassises))
 
 	for i, chassisName := range chassises {
-<<<<<<< HEAD
-		gwChassis, err := c.newGatewayChassis(lrpName, chassisName, util.GwChassisMaxPriority-i)
-=======
 		gwChassisName := lrpName + "-" + chassisName
 		gwChassis, err := c.GetGatewayChassis(chassisName, true)
 		if err != nil {
@@ -174,7 +171,6 @@
 			continue
 		}
 		gwChassis, err = c.newGatewayChassis(gwChassisName, chassisName, 100-i)
->>>>>>> c6fefd4c
 		if err != nil {
 			klog.Error(err)
 			return nil, err
