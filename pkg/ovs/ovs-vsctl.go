package ovs

import (
	"context"
	"fmt"
	"os/exec"
	"regexp"
	"slices"
	"strconv"
	"strings"
	"time"

	"k8s.io/klog/v2"

	"github.com/kubeovn/kube-ovn/pkg/util"
)

var limiter *Limiter

func init() {
	limiter = new(Limiter)
}

func UpdateOVSVsctlLimiter(c int32) {
	if c >= 0 {
		limiter.Update(c)
		klog.V(4).Infof("update ovs-vsctl concurrency limit to %d", limiter.Limit())
	}
}

// Glory belongs to openvswitch/ovn-kubernetes
// https://github.com/openvswitch/ovn-kubernetes/blob/master/go-controller/pkg/util/ovs.go

var podNetNsRegexp = regexp.MustCompile(`pod_netns="([^"]+)"`)

func Exec(args ...string) (string, error) {
	ctx, cancel := context.WithTimeout(context.Background(), time.Second)
	defer cancel()

	var (
		start        time.Time
		elapsed      float64
		output       []byte
		method, code string
		err          error
	)

	if err = limiter.Wait(ctx); err != nil {
		klog.V(4).Infof("command %s %s waiting for execution timeout by concurrency limit of %d", OvsVsCtl, strings.Join(args, " "), limiter.Limit())
		return "", err
	}
	defer limiter.Done()
	klog.V(4).Infof("command %s %s waiting for execution concurrency %d/%d", OvsVsCtl, strings.Join(args, " "), limiter.Current(), limiter.Limit())

	start = time.Now()
	args = append([]string{"--timeout=30"}, args...)
	output, err = exec.Command(OvsVsCtl, args...).CombinedOutput()
	elapsed = float64((time.Since(start)) / time.Millisecond)
	klog.V(4).Infof("command %s %s in %vms", OvsVsCtl, strings.Join(args, " "), elapsed)

	for _, arg := range args {
		if !strings.HasPrefix(arg, "--") {
			method = arg
			break
		}
	}

	code = "0"
	defer func() {
		ovsClientRequestLatency.WithLabelValues("ovsdb", method, code).Observe(elapsed)
	}()

	if err != nil {
		code = "1"
		klog.Warningf("ovs-vsctl command error: %s %s in %vms", OvsVsCtl, strings.Join(args, " "), elapsed)
		return "", fmt.Errorf("failed to run '%s %s': %w\n  %q", OvsVsCtl, strings.Join(args, " "), err, output)
	} else if elapsed > 500 {
		klog.Warningf("ovs-vsctl command took too long: %s %s in %vms", OvsVsCtl, strings.Join(args, " "), elapsed)
	}
	return trimCommandOutput(output), nil
}

func ovsCreate(table string, values ...string) (string, error) {
	args := append([]string{"create", table}, values...)
	return Exec(args...)
}

func ovsDestroy(table, record string) error {
	_, err := Exec("--if-exists", "destroy", table, record)
	return err
}

func ovsSet(table, record string, values ...string) error {
	args := append([]string{"set", table, record}, values...)
	_, err := Exec(args...)
	return err
}

func ovsAdd(table, record, column string, values ...string) error {
	args := append([]string{"add", table, record, column}, values...)
	_, err := Exec(args...)
	return err
}

// Returns the given column of records that match the condition
func ovsFind(table, column string, conditions ...string) ([]string, error) {
	args := make([]string, len(conditions)+4)
	args[0], args[1], args[2], args[3] = "--no-heading", "--columns="+column, "find", table
	copy(args[4:], conditions)
	output, err := Exec(args...)
	if err != nil {
		klog.Error(err)
		return nil, err
	}
	ret := parseOvsFindOutput(output)
	return ret, nil
}

func parseOvsFindOutput(output string) []string {
	values := strings.Split(output, "\n\n")
	// We want "bare" values for strings, but we can't pass --bare to ovs-vsctl because
	// it breaks more complicated types. So try passing each value through Unquote();
	// if it fails, that means the value wasn't a quoted string, so use it as-is.
	for i, val := range values {
		if unquoted, err := strconv.Unquote(val); err == nil {
			values[i] = unquoted
		}
	}
	ret := make([]string, 0, len(values))
	for _, val := range values {
		if strings.TrimSpace(val) != "" {
			ret = append(ret, strings.Trim(strings.TrimSpace(val), "\""))
		}
	}
	return ret
}

func ovsClear(table, record string, columns ...string) error {
	args := append([]string{"--if-exists", "clear", table, record}, columns...)
	_, err := Exec(args...)
	return err
}

func ovsGet(table, record, column, key string) (string, error) {
	var columnVal string
	if key == "" {
		columnVal = column
	} else {
		columnVal = column + ":" + key
	}
	args := []string{"get", table, record, columnVal}
	return Exec(args...)
}

// Bridges returns bridges created by Kube-OVN
func Bridges() ([]string, error) {
	return ovsFind("bridge", "name", "external-ids:vendor="+util.CniTypeName)
}

// BridgeExists checks whether the bridge already exists
func BridgeExists(name string) (bool, error) {
	bridges, err := Bridges()
	if err != nil {
		klog.Error(err)
		return false, err
	}
	return slices.Contains(bridges, name), nil
}

// PortExists checks whether the port already exists
func PortExists(name string) (bool, error) {
	result, err := ovsFind("port", "_uuid", "name="+name)
	if err != nil {
		klog.Errorf("failed to find port with name %s: %v", name, err)
		return false, err
	}
	return len(result) != 0, nil
}

func GetQosList(podName, podNamespace, ifaceID string) ([]string, error) {
	var qosList []string
	var err error

	if ifaceID != "" {
		qosList, err = ovsFind("qos", "_uuid", fmt.Sprintf(`external-ids:iface-id="%s"`, ifaceID))
		if err != nil {
			klog.Error(err)
			return qosList, err
		}
	} else {
		qosList, err = ovsFind("qos", "_uuid", fmt.Sprintf(`external-ids:pod="%s/%s"`, podNamespace, podName))
		if err != nil {
			klog.Error(err)
			return qosList, err
		}
	}

	return qosList, nil
}

// ClearPodBandwidth remove qos related to this pod.
func ClearPodBandwidth(podName, podNamespace, ifaceID string) error {
	qosList, err := GetQosList(podName, podNamespace, ifaceID)
	if err != nil {
		klog.Error(err)
		return err
	}

	// https://github.com/kubeovn/kube-ovn/issues/1191
	usedQosList, err := ovsFind("port", "qos", "qos!=[]")
	if err != nil {
		klog.Error(err)
		return err
	}

	for _, qosID := range qosList {
		found := slices.Contains(usedQosList, qosID)
		if found {
			continue
		}

		if err := ovsDestroy("qos", qosID); err != nil {
			klog.Error(err)
			return err
		}
	}
	return nil
}

// CleanLostInterface will clean up related ovs port, interface and qos
// When reboot node, the ovs internal interface will be deleted.
func CleanLostInterface() {
	// when interface error ofport will be -1
	interfaceList, err := ovsFind("interface", "name,error", "ofport=-1", "external_ids:pod_netns!=[]")
	if err != nil {
		klog.Errorf("failed to list failed interface %v", err)
		return
	}
	if len(interfaceList) > 0 {
		klog.Infof("error interfaces:\n %v", interfaceList)
	}

	for _, intf := range interfaceList {
		name, errText := strings.Trim(strings.Split(intf, "\n")[0], "\""), strings.Split(intf, "\n")[1]
		if strings.Contains(errText, "No such device") {
			qosList, err := ovsFind("port", "qos", "name="+name)
			if err != nil {
				klog.Errorf("failed to find related port %v", err)
				return
			}
			klog.Infof("delete lost port %s", name)
			output, err := Exec("--if-exists", "--with-iface", "del-port", name)
			if err != nil {
				klog.Errorf("failed to delete ovs port %v, %s", err, output)
				return
			}
			for _, qos := range qosList {
				qos = strings.TrimSpace(qos)
				if qos != "" && qos != "[]" {
					klog.Infof("delete lost qos %s", qos)
					err = ovsDestroy("qos", qos)
					if err != nil {
						klog.Errorf("failed to delete qos %s, %v", qos, err)
						return
					}
				}
			}
		}
	}
}

// Find and remove any existing OVS port with this iface-id. Pods can
// have multiple sandboxes if some are waiting for garbage collection,
// but only the latest one should have the iface-id set.
// See: https://github.com/ovn-org/ovn-kubernetes/pull/869
func CleanDuplicatePort(ifaceID, portName string) {
	uuids, _ := ovsFind("Interface", "_uuid", "external-ids:iface-id="+ifaceID, "name!="+portName)
	for _, uuid := range uuids {
		if out, err := Exec("remove", "Interface", uuid, "external-ids", "iface-id"); err != nil {
			klog.Errorf("failed to clear stale OVS port %q iface-id %q: %v\n  %q", uuid, ifaceID, err, out)
		}
	}
}

// ValidatePortVendor returns true if the port's external_ids:vendor=kube-ovn
func ValidatePortVendor(port string) (bool, error) {
	output, err := ovsFind("Port", "name", "external_ids:vendor="+util.CniTypeName)
	return slices.Contains(output, port), err
}

func GetInterfacePodNs(iface string) (string, error) {
	ret, err := ovsFind("interface", "external-ids", "external-ids:iface-id="+iface)
	if err != nil {
		klog.Error(err)
		return "", err
	}

	if len(ret) == 0 {
		return "", nil
	}

	podNetNs := ""
	match := podNetNsRegexp.FindStringSubmatch(ret[0])
	if len(match) > 1 {
		podNetNs = match[1]
	}

	return podNetNs, nil
}

// config mirror for interface by pod annotations and install param
func ConfigInterfaceMirror(globalMirror bool, open, iface string) error {
	if globalMirror {
		return nil
	}
	// find interface name for port
	interfaceList, err := ovsFind("interface", "name", "external-ids:iface-id="+iface)
	if err != nil {
		klog.Error(err)
		return err
	}
	for _, ifName := range interfaceList {
		// ifName example: xxx_h
		// find port uuid by interface name
		portUUIDs, err := ovsFind("port", "_uuid", "name="+ifName)
		if err != nil {
			klog.Error(err)
			return err
		}
		if len(portUUIDs) != 1 {
			return fmt.Errorf("find port failed, portName=%s", ifName)
		}
		portID := portUUIDs[0]
		if open == "true" {
			// add port to mirror
			err = ovsAdd("mirror", util.MirrorDefaultName, "select_dst_port", portID)
			if err != nil {
				klog.Error(err)
				return err
			}
		} else {
			mirrorPorts, err := ovsFind("mirror", "select_dst_port", "name="+util.MirrorDefaultName)
			if err != nil {
				klog.Error(err)
				return err
			}
			if len(mirrorPorts) == 0 {
				return fmt.Errorf("find mirror failed, mirror name=%s", util.MirrorDefaultName)
			}
			if len(mirrorPorts) > 1 {
				return fmt.Errorf("repeated mirror data, mirror name=%s", util.MirrorDefaultName)
			}
			for _, mirrorPortIDs := range mirrorPorts {
				if strings.Contains(mirrorPortIDs, portID) {
					// remove port from mirror
					_, err := Exec("remove", "mirror", util.MirrorDefaultName, "select_dst_port", portID)
					if err != nil {
						klog.Error(err)
						return err
					}
				}
			}
		}
	}
	return nil
}

func GetResidualInternalPorts() []string {
	residualPorts := make([]string, 0)
	interfaceList, err := ovsFind("interface", "name,external_ids", "type=internal")
	if err != nil {
		klog.Errorf("failed to list ovs internal interface %v", err)
		return residualPorts
	}

	for _, intf := range interfaceList {
		name := strings.Trim(strings.Split(intf, "\n")[0], "\"")
		if !strings.Contains(name, "_c") {
			continue
		}

		// iface-id field does not exist in external_ids for residual internal port
		externalIDs := strings.Split(intf, "\n")[1]
		if !strings.Contains(externalIDs, "iface-id") {
			residualPorts = append(residualPorts, name)
		}
	}
	return residualPorts
}

// remove qos related to this port.
func ClearPortQosBinding(ifaceID string) error {
	interfaceList, err := ovsFind("interface", "name", fmt.Sprintf(`external-ids:iface-id="%s"`, ifaceID))
	if err != nil {
		klog.Error(err)
		return err
	}

	for _, ifName := range interfaceList {
		if err = ovsClear("port", ifName, "qos"); err != nil {
			klog.Error(err)
			return err
		}
	}
	return nil
}

func ListExternalIDs(table string) (map[string]string, error) {
	args := []string{"--data=bare", "--format=csv", "--no-heading", "--columns=_uuid,external_ids", "find", table, "external_ids:iface-id!=[]"}
	output, err := Exec(args...)
	if err != nil {
		klog.Errorf("failed to list %s, %v", table, err)
		return nil, err
	}
	lines := strings.Split(output, "\n")
	result := make(map[string]string, len(lines))
	for _, l := range lines {
		if len(strings.TrimSpace(l)) == 0 {
			continue
		}
		parts := strings.Split(strings.TrimSpace(l), ",")
		if len(parts) != 2 {
			continue
		}
		uuid := strings.TrimSpace(parts[0])
<<<<<<< HEAD
		externalIDs := strings.FieldsSeq(parts[1])
		for externalID := range externalIDs {
=======
		for externalID := range strings.FieldsSeq(parts[1]) {
>>>>>>> 574b33a2
			if !strings.Contains(externalID, "iface-id=") {
				continue
			}
			iface := strings.TrimPrefix(strings.TrimSpace(externalID), "iface-id=")
			result[iface] = uuid
			break
		}
	}
	return result, nil
}

func ListQosQueueIDs() (map[string]string, error) {
	args := []string{"--data=bare", "--format=csv", "--no-heading", "--columns=_uuid,queues", "find", "qos", "queues:0!=[]"}
	output, err := Exec(args...)
	if err != nil {
		klog.Errorf("failed to list qos, %v", err)
		return nil, err
	}
	lines := strings.Split(output, "\n")
	result := make(map[string]string, len(lines))
	for _, l := range lines {
		if len(strings.TrimSpace(l)) == 0 {
			continue
		}
		parts := strings.Split(strings.TrimSpace(l), ",")
		if len(parts) != 2 {
			continue
		}
		qosID := strings.TrimSpace(parts[0])
		if !strings.Contains(strings.TrimSpace(parts[1]), "0=") {
			continue
		}
		queueID := strings.TrimPrefix(strings.TrimSpace(parts[1]), "0=")
		result[qosID] = queueID
	}
	return result, nil
}<|MERGE_RESOLUTION|>--- conflicted
+++ resolved
@@ -423,12 +423,7 @@
 			continue
 		}
 		uuid := strings.TrimSpace(parts[0])
-<<<<<<< HEAD
-		externalIDs := strings.FieldsSeq(parts[1])
-		for externalID := range externalIDs {
-=======
 		for externalID := range strings.FieldsSeq(parts[1]) {
->>>>>>> 574b33a2
 			if !strings.Contains(externalID, "iface-id=") {
 				continue
 			}
