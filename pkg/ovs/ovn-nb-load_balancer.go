--- conflicted
+++ resolved
@@ -67,17 +67,13 @@
 }
 
 // LoadBalancerAddVips adds or updates a vip
-<<<<<<< HEAD
-func (c *ovnClient) LoadBalancerAddVip(lbName, vip string, mappings map[string]string, backends ...string) error {
+func (c *ovnNbClient) LoadBalancerAddVip(lbName, vip string, mappings map[string]string, backends ...string) error {
 	var (
 		lbhc *ovnnb.LoadBalancerHealthCheck
 		ops  []ovsdb.Operation
 		err  error
 	)
 
-=======
-func (c *ovnNbClient) LoadBalancerAddVip(lbName, vip string, backends ...string) error {
->>>>>>> 5172b62b
 	sort.Strings(backends)
 	ops, err = c.LoadBalancerOp(
 		lbName,
@@ -133,8 +129,7 @@
 }
 
 // LoadBalancerDeleteVip deletes load balancer vip
-<<<<<<< HEAD
-func (c *ovnClient) LoadBalancerDeleteVip(lbName string, vip string) error {
+func (c *ovnNbClient) LoadBalancerDeleteVip(lbName string, vip string) error {
 	var (
 		lbhc *ovnnb.LoadBalancerHealthCheck
 		ops  []ovsdb.Operation
@@ -151,12 +146,10 @@
 	if lbhc != nil {
 		if err = c.LoadBalancerDeleteHealthCheck(lbName, lbhc.UUID); err != nil {
 			return err
-=======
-func (c *ovnNbClient) LoadBalancerDeleteVip(lbName string, vip string) error {
+    }
 	ops, err := c.LoadBalancerOp(lbName, func(lb *ovnnb.LoadBalancer) []model.Mutation {
 		if len(lb.Vips) == 0 {
 			return nil
->>>>>>> 5172b62b
 		}
 		if err = c.DeleteLoadBalancerHealthCheck(lbName, vip); err != nil {
 			return err
@@ -309,11 +302,7 @@
 	return lbList, nil
 }
 
-<<<<<<< HEAD
-func (c *ovnClient) LoadBalancerOp(lbName string, mutationsFunc ...func(lb *ovnnb.LoadBalancer) ([]model.Mutation, error)) ([]ovsdb.Operation, error) {
-=======
-func (c *ovnNbClient) LoadBalancerOp(lbName string, mutationsFunc ...func(lb *ovnnb.LoadBalancer) []model.Mutation) ([]ovsdb.Operation, error) {
->>>>>>> 5172b62b
+func (c *ovnNbClient) LoadBalancerOp(lbName string, mutationsFunc ...func(lb *ovnnb.LoadBalancer) ([]model.Mutation, error)) ([]ovsdb.Operation, error) {
 	lb, err := c.GetLoadBalancer(lbName, false)
 	if err != nil {
 		klog.Error(err)
