package v1

import (
	corev1 "k8s.io/api/core/v1"
	metav1 "k8s.io/apimachinery/pkg/apis/meta/v1"

	"github.com/kubeovn/kube-ovn/pkg/ovsdb/ovnnb"
)

const (
	ProtocolIPv4 = "IPv4"
	ProtocolIPv6 = "IPv6"
	ProtocolDual = "Dual"

	GWDistributedType = "distributed"
	GWCentralizedType = "centralized"
)

type SgRemoteType string

const (
	SgRemoteTypeAddress SgRemoteType = "address"
	SgRemoteTypeSg      SgRemoteType = "securityGroup"
)

type SgProtocol string

const (
	ProtocolALL  SgProtocol = "all"
	ProtocolICMP SgProtocol = "icmp"
	ProtocolTCP  SgProtocol = "tcp"
	ProtocolUDP  SgProtocol = "udp"
)

type SgPolicy string

var (
	PolicyAllow = SgPolicy(ovnnb.ACLActionAllow)
	PolicyDrop  = SgPolicy(ovnnb.ACLActionDrop)
)

// Constants for condition
const (
	// Ready => controller considers this resource Ready
	Ready = "Ready"
	// Validated => Spec passed validating
	Validated = "Validated"
	// Error => last recorded error
	Error = "Error"

	ReasonInit = "Init"
)

// +genclient
// +genclient:noStatus
// +k8s:deepcopy-gen:interfaces=k8s.io/apimachinery/pkg/runtime.Object
// +genclient:nonNamespaced

type IP struct {
	metav1.TypeMeta   `json:",inline"`
	metav1.ObjectMeta `json:"metadata,omitempty"`

	Spec IPSpec `json:"spec"`
}

type IPSpec struct {
	PodName       string   `json:"podName"`
	Namespace     string   `json:"namespace"`
	Subnet        string   `json:"subnet"`
	AttachSubnets []string `json:"attachSubnets"`
	NodeName      string   `json:"nodeName"`
	IPAddress     string   `json:"ipAddress"`
	V4IPAddress   string   `json:"v4IpAddress"`
	V6IPAddress   string   `json:"v6IpAddress"`
	AttachIPs     []string `json:"attachIps"`
	MacAddress    string   `json:"macAddress"`
	AttachMacs    []string `json:"attachMacs"`
	ContainerID   string   `json:"containerID"`
	PodType       string   `json:"podType"`
}

// +k8s:deepcopy-gen:interfaces=k8s.io/apimachinery/pkg/runtime.Object

type IPList struct {
	metav1.TypeMeta `json:",inline"`
	metav1.ListMeta `json:"metadata"`

	Items []IP `json:"items"`
}

// +genclient
// +k8s:deepcopy-gen:interfaces=k8s.io/apimachinery/pkg/runtime.Object
// +genclient:nonNamespaced

type Subnet struct {
	metav1.TypeMeta   `json:",inline"`
	metav1.ObjectMeta `json:"metadata,omitempty"`

	Spec   SubnetSpec   `json:"spec"`
	Status SubnetStatus `json:"status,omitempty"`
}

type SubnetSpec struct {
	Default    bool     `json:"default"`
	Vpc        string   `json:"vpc,omitempty"`
	Protocol   string   `json:"protocol,omitempty"`
	Namespaces []string `json:"namespaces,omitempty"`
	CIDRBlock  string   `json:"cidrBlock"`
	Gateway    string   `json:"gateway"`
	ExcludeIps []string `json:"excludeIps,omitempty"`
	Provider   string   `json:"provider,omitempty"`

	GatewayType string `json:"gatewayType,omitempty"`
	GatewayNode string `json:"gatewayNode"`
	NatOutgoing bool   `json:"natOutgoing"`
	U2oRouting  bool   `json:"u2oRouting,omitempty"`

	ExternalEgressGateway string `json:"externalEgressGateway,omitempty"`
	PolicyRoutingPriority uint32 `json:"policyRoutingPriority,omitempty"`
	PolicyRoutingTableID  uint32 `json:"policyRoutingTableID,omitempty"`

	Private      bool     `json:"private"`
	AllowSubnets []string `json:"allowSubnets,omitempty"`

	Vlan   string `json:"vlan,omitempty"`
	HtbQos string `json:"htbqos,omitempty"`

	Vips []string `json:"vips,omitempty"`

	LogicalGateway         bool `json:"logicalGateway,omitempty"`
	DisableGatewayCheck    bool `json:"disableGatewayCheck,omitempty"`
	DisableInterConnection bool `json:"disableInterConnection,omitempty"`

	EnableDHCP    bool   `json:"enableDHCP,omitempty"`
	DHCPv4Options string `json:"dhcpV4Options,omitempty"`
	DHCPv6Options string `json:"dhcpV6Options,omitempty"`

	EnableIPv6RA  bool   `json:"enableIPv6RA,omitempty"`
	IPv6RAConfigs string `json:"ipv6RAConfigs,omitempty"`

	Acls []Acl `json:"acls,omitempty"`

	U2OInterconnection bool `json:"u2oInterconnection,omitempty"`
}

type Acl struct {
	Direction string `json:"direction,omitempty"`
	Priority  int    `json:"priority,omitempty"`
	Match     string `json:"match,omitempty"`
	Action    string `json:"action,omitempty"`
}

// ConditionType encodes information on the condition
type ConditionType string

// Condition describes the state of an object at a certain point.
// +k8s:deepcopy-gen=true
type SubnetCondition struct {
	// Type of condition.
	Type ConditionType `json:"type"`
	// Status of the condition, one of True, False, Unknown.
	Status corev1.ConditionStatus `json:"status"`
	// The reason for the condition's last transition.
	// +optional
	Reason string `json:"reason,omitempty"`
	// A human readable message indicating details about the transition.
	// +optional
	Message string `json:"message,omitempty"`
	// Last time the condition was probed
	// +optional
	LastUpdateTime metav1.Time `json:"lastUpdateTime,omitempty"`
	// Last time the condition transitioned from one status to another.
	// +optional
	LastTransitionTime metav1.Time `json:"lastTransitionTime,omitempty"`
}

type SubnetStatus struct {
	// Conditions represents the latest state of the object
	// +optional
	// +patchMergeKey=type
	// +patchStrategy=merge
	Conditions []SubnetCondition `json:"conditions,omitempty" patchStrategy:"merge" patchMergeKey:"type"`

<<<<<<< HEAD
	AvailableIPs         float64 `json:"availableIPs"`
	UsingIPs             float64 `json:"usingIPs"`
	V4AvailableIPs       float64 `json:"v4availableIPs"`
	V4UsingIPs           float64 `json:"v4usingIPs"`
	V6AvailableIPs       float64 `json:"v6availableIPs"`
	V6UsingIPs           float64 `json:"v6usingIPs"`
	ActivateGateway      string  `json:"activateGateway"`
	DHCPv4OptionsUUID    string  `json:"dhcpV4OptionsUUID"`
	DHCPv6OptionsUUID    string  `json:"dhcpV6OptionsUUID"`
	U2OInterconnectionIP string  `json:"u2oInterconnectionIP"`
=======
	V4AvailableIPs    float64 `json:"v4availableIPs"`
	V4UsingIPs        float64 `json:"v4usingIPs"`
	V6AvailableIPs    float64 `json:"v6availableIPs"`
	V6UsingIPs        float64 `json:"v6usingIPs"`
	ActivateGateway   string  `json:"activateGateway"`
	DHCPv4OptionsUUID string  `json:"dhcpV4OptionsUUID"`
	DHCPv6OptionsUUID string  `json:"dhcpV6OptionsUUID"`
>>>>>>> 4d6ad644
}

// +k8s:deepcopy-gen:interfaces=k8s.io/apimachinery/pkg/runtime.Object

type SubnetList struct {
	metav1.TypeMeta `json:",inline"`
	metav1.ListMeta `json:"metadata"`

	Items []Subnet `json:"items"`
}

// +genclient
// +k8s:deepcopy-gen:interfaces=k8s.io/apimachinery/pkg/runtime.Object
// +genclient:nonNamespaced

type Vlan struct {
	metav1.TypeMeta   `json:",inline"`
	metav1.ObjectMeta `json:"metadata,omitempty"`

	Spec   VlanSpec   `json:"spec"`
	Status VlanStatus `json:"status"`
}

type VlanSpec struct {
	// deprecated fields, use ID & Provider instead
	VlanId                int    `json:"vlanId,omitempty"`
	ProviderInterfaceName string `json:"providerInterfaceName,omitempty"`

	ID       int    `json:"id"`
	Provider string `json:"provider,omitempty"`
}

type VlanStatus struct {
	// +optional
	// +patchStrategy=merge
	Subnets []string `json:"subnets,omitempty"`

	// Conditions represents the latest state of the object
	// +optional
	Conditions []VlanCondition `json:"conditions,omitempty"`
}

// Condition describes the state of an object at a certain point.
// +k8s:deepcopy-gen=true
type VlanCondition struct {
	// Type of condition.
	Type ConditionType `json:"type"`
	// Status of the condition, one of True, False, Unknown.
	Status corev1.ConditionStatus `json:"status"`
	// The reason for the condition's last transition.
	// +optional
	Reason string `json:"reason,omitempty"`
	// A human readable message indicating details about the transition.
	// +optional
	Message string `json:"message,omitempty"`
	// Last time the condition was probed
	// +optional
	LastUpdateTime metav1.Time `json:"lastUpdateTime,omitempty"`
	// Last time the condition transitioned from one status to another.
	// +optional
	LastTransitionTime metav1.Time `json:"lastTransitionTime,omitempty"`
}

// +k8s:deepcopy-gen:interfaces=k8s.io/apimachinery/pkg/runtime.Object

type VlanList struct {
	metav1.TypeMeta `json:",inline"`
	metav1.ListMeta `json:"metadata"`

	Items []Vlan `json:"items"`
}

// +genclient
// +k8s:deepcopy-gen:interfaces=k8s.io/apimachinery/pkg/runtime.Object
// +genclient:nonNamespaced
// +resourceName=provider-networks

type ProviderNetwork struct {
	metav1.TypeMeta   `json:",inline"`
	metav1.ObjectMeta `json:"metadata,omitempty"`

	Spec   ProviderNetworkSpec   `json:"spec"`
	Status ProviderNetworkStatus `json:"status"`
}

type CustomInterface struct {
	Interface string   `json:"interface"`
	Nodes     []string `json:"nodes"`
}
type ProviderNetworkSpec struct {
	DefaultInterface string            `json:"defaultInterface,omitempty"`
	CustomInterfaces []CustomInterface `json:"customInterfaces,omitempty"`
	ExcludeNodes     []string          `json:"excludeNodes,omitempty"`
	ExchangeLinkName bool              `json:"exchangeLinkName,omitempty"`
}

type ProviderNetworkStatus struct {
	// +optional
	Ready bool `json:"ready"`

	// +optional
	ReadyNodes []string `json:"readyNodes,omitempty"`

	// +optional
	NotReadyNodes []string `json:"notReadyNodes,omitempty"`

	// +optional
	Vlans []string `json:"vlans,omitempty"`

	// Conditions represents the latest state of the object
	// +optional
	Conditions []ProviderNetworkCondition `json:"conditions,omitempty"`
}

// Condition describes the state of an object at a certain point.
// +k8s:deepcopy-gen=true
type ProviderNetworkCondition struct {
	// Node name
	Node string `json:"node"`
	// Type of condition.
	Type ConditionType `json:"type"`
	// Status of the condition, one of True, False, Unknown.
	Status corev1.ConditionStatus `json:"status"`
	// The reason for the condition's last transition.
	// +optional
	Reason string `json:"reason,omitempty"`
	// A human readable message indicating details about the transition.
	// +optional
	Message string `json:"message,omitempty"`
	// Last time the condition was probed
	// +optional
	LastUpdateTime metav1.Time `json:"lastUpdateTime,omitempty"`
	// Last time the condition transitioned from one status to another.
	// +optional
	LastTransitionTime metav1.Time `json:"lastTransitionTime,omitempty"`
}

// +k8s:deepcopy-gen:interfaces=k8s.io/apimachinery/pkg/runtime.Object

type ProviderNetworkList struct {
	metav1.TypeMeta `json:",inline"`
	metav1.ListMeta `json:"metadata"`

	Items []ProviderNetwork `json:"items"`
}

// +genclient
// +k8s:deepcopy-gen:interfaces=k8s.io/apimachinery/pkg/runtime.Object
// +genclient:nonNamespaced

type Vpc struct {
	metav1.TypeMeta   `json:",inline"`
	metav1.ObjectMeta `json:"metadata,omitempty"`

	Spec   VpcSpec   `json:"spec"`
	Status VpcStatus `json:"status,omitempty"`
}

type VpcSpec struct {
	Namespaces     []string       `json:"namespaces,omitempty"`
	StaticRoutes   []*StaticRoute `json:"staticRoutes,omitempty"`
	PolicyRoutes   []*PolicyRoute `json:"policyRoutes,omitempty"`
	VpcPeerings    []*VpcPeering  `json:"vpcPeerings,omitempty"`
	EnableExternal bool           `json:"enableExternal,omitempty"`
}

type VpcPeering struct {
	RemoteVpc      string `json:"remoteVpc,omitempty"`
	LocalConnectIP string `json:"localConnectIP,omitempty"`
}

type RoutePolicy string

const (
	PolicySrc RoutePolicy = "policySrc"
	PolicyDst RoutePolicy = "policyDst"
)

type StaticRoute struct {
	Policy    RoutePolicy `json:"policy,omitempty"`
	CIDR      string      `json:"cidr"`
	NextHopIP string      `json:"nextHopIP"`
}

type PolicyRouteAction string

var (
	PolicyRouteActionAllow   = PolicyRouteAction(ovnnb.LogicalRouterPolicyActionAllow)
	PolicyRouteActionDrop    = PolicyRouteAction(ovnnb.LogicalRouterPolicyActionDrop)
	PolicyRouteActionReroute = PolicyRouteAction(ovnnb.LogicalRouterPolicyActionReroute)
)

type PolicyRoute struct {
	Priority int32             `json:"priority,omitempty"`
	Match    string            `json:"match,omitempty"`
	Action   PolicyRouteAction `json:"action,omitempty"`
	// NextHopIP is an optional parameter. It needs to be provided only when 'action' is 'reroute'.
	// +optional
	NextHopIP string `json:"nextHopIP,omitempty"`
}

type VpcStatus struct {
	// Conditions represents the latest state of the object
	// +optional
	// +patchMergeKey=type
	// +patchStrategy=merge
	Conditions []VpcCondition `json:"conditions,omitempty" patchStrategy:"merge" patchMergeKey:"type"`

	Standby                bool     `json:"standby"`
	Default                bool     `json:"default"`
	DefaultLogicalSwitch   string   `json:"defaultLogicalSwitch"`
	Router                 string   `json:"router"`
	TcpLoadBalancer        string   `json:"tcpLoadBalancer"`
	UdpLoadBalancer        string   `json:"udpLoadBalancer"`
	TcpSessionLoadBalancer string   `json:"tcpSessionLoadBalancer"`
	UdpSessionLoadBalancer string   `json:"udpSessionLoadBalancer"`
	Subnets                []string `json:"subnets"`
	VpcPeerings            []string `json:"vpcPeerings"`
	EnableExternal         bool     `json:"enableExternal"`
}

// Condition describes the state of an object at a certain point.
// +k8s:deepcopy-gen=true
type VpcCondition struct {
	// Type of condition.
	Type ConditionType `json:"type"`
	// Status of the condition, one of True, False, Unknown.
	Status corev1.ConditionStatus `json:"status"`
	// The reason for the condition's last transition.
	// +optional
	Reason string `json:"reason,omitempty"`
	// A human readable message indicating details about the transition.
	// +optional
	Message string `json:"message,omitempty"`
	// Last time the condition was probed
	// +optional
	LastUpdateTime metav1.Time `json:"lastUpdateTime,omitempty"`
	// Last time the condition transitioned from one status to another.
	// +optional
	LastTransitionTime metav1.Time `json:"lastTransitionTime,omitempty"`
}

// +k8s:deepcopy-gen:interfaces=k8s.io/apimachinery/pkg/runtime.Object

type VpcList struct {
	metav1.TypeMeta `json:",inline"`
	metav1.ListMeta `json:"metadata"`

	Items []Vpc `json:"items"`
}

// +genclient
// +k8s:deepcopy-gen:interfaces=k8s.io/apimachinery/pkg/runtime.Object
// +genclient:nonNamespaced
// +resourceName=vpc-nat-gateways

type VpcNatGateway struct {
	metav1.TypeMeta   `json:",inline"`
	metav1.ObjectMeta `json:"metadata,omitempty"`

	Spec VpcNatSpec `json:"spec"`
}

type VpcNatSpec struct {
	Vpc         string             `json:"vpc"`
	Subnet      string             `json:"subnet"`
	LanIp       string             `json:"lanIp"`
	Selector    []string           `json:"selector"`
	Tolerations []VpcNatToleration `json:"tolerations"`
}

type VpcNatToleration struct {
	Key               string `json:"key"`
	Operator          string `json:"operator"`
	Value             string `json:"value"`
	Effect            string `json:"effect"`
	TolerationSeconds int64  `json:"tolerationSeconds"`
}

// +genclient
// +k8s:deepcopy-gen:interfaces=k8s.io/apimachinery/pkg/runtime.Object
// +genclient:nonNamespaced
// +resourceName=iptables-eips

type IptablesEIP struct {
	metav1.TypeMeta   `json:",inline"`
	metav1.ObjectMeta `json:"metadata,omitempty"`

	Spec   IptablesEipSpec   `json:"spec"`
	Status IptablesEipStatus `json:"status,omitempty"`
}
type IptablesEipSpec struct {
	V4ip       string `json:"v4ip"`
	V6ip       string `json:"v6ip"`
	MacAddress string `json:"macAddress"`
	NatGwDp    string `json:"natGwDp"`
}

// Condition describes the state of an object at a certain point.
// +k8s:deepcopy-gen=true
type IptablesEIPCondition struct {
	// Type of condition.
	Type ConditionType `json:"type"`
	// Status of the condition, one of True, False, Unknown.
	Status corev1.ConditionStatus `json:"status"`
	// The reason for the condition's last transition.
	// +optional
	Reason string `json:"reason,omitempty"`
	// A human readable message indicating details about the transition.
	// +optional
	Message string `json:"message,omitempty"`
	// Last time the condition was probed
	// +optional
	LastUpdateTime metav1.Time `json:"lastUpdateTime,omitempty"`
	// Last time the condition transitioned from one status to another.
	// +optional
	LastTransitionTime metav1.Time `json:"lastTransitionTime,omitempty"`
}

type IptablesEipStatus struct {
	// +optional
	// +patchStrategy=merge
	Ready bool   `json:"ready" patchStrategy:"merge"`
	IP    string `json:"ip" patchStrategy:"merge"`
	Redo  string `json:"redo" patchStrategy:"merge"`
	Nat   string `json:"nat" patchStrategy:"merge"`

	// Conditions represents the latest state of the object
	// +optional
	// +patchMergeKey=type
	// +patchStrategy=merge
	Conditions []IptablesEIPCondition `json:"conditions,omitempty" patchStrategy:"merge" patchMergeKey:"type"`
}

// +k8s:deepcopy-gen:interfaces=k8s.io/apimachinery/pkg/runtime.Object

type IptablesEIPList struct {
	metav1.TypeMeta `json:",inline"`
	metav1.ListMeta `json:"metadata"`

	Items []IptablesEIP `json:"items"`
}

// +genclient
// +k8s:deepcopy-gen:interfaces=k8s.io/apimachinery/pkg/runtime.Object
// +genclient:nonNamespaced
// +resourceName=iptables-fip-rules

type IptablesFIPRule struct {
	metav1.TypeMeta   `json:",inline"`
	metav1.ObjectMeta `json:"metadata,omitempty"`

	Spec   IptablesFIPRuleSpec   `json:"spec"`
	Status IptablesFIPRuleStatus `json:"status,omitempty"`
}
type IptablesFIPRuleSpec struct {
	EIP        string `json:"eip"`
	InternalIp string `json:"internalIp"`
}

// Condition describes the state of an object at a certain point.
// +k8s:deepcopy-gen=true
type IptablesFIPRuleCondition struct {
	// Type of condition.
	Type ConditionType `json:"type"`
	// Status of the condition, one of True, False, Unknown.
	Status corev1.ConditionStatus `json:"status"`
	// The reason for the condition's last transition.
	// +optional
	Reason string `json:"reason,omitempty"`
	// A human readable message indicating details about the transition.
	// +optional
	Message string `json:"message,omitempty"`
	// Last time the condition was probed
	// +optional
	LastUpdateTime metav1.Time `json:"lastUpdateTime,omitempty"`
	// Last time the condition transitioned from one status to another.
	// +optional
	LastTransitionTime metav1.Time `json:"lastTransitionTime,omitempty"`
}

type IptablesFIPRuleStatus struct {
	// +optional
	// +patchStrategy=merge
	Ready   bool   `json:"ready" patchStrategy:"merge"`
	V4ip    string `json:"v4ip" patchStrategy:"merge"`
	V6ip    string `json:"v6ip" patchStrategy:"merge"`
	NatGwDp string `json:"natGwDp" patchStrategy:"merge"`
	Redo    string `json:"redo" patchStrategy:"merge"`

	// Conditions represents the latest state of the object
	// +optional
	// +patchMergeKey=type
	// +patchStrategy=merge
	Conditions []IptablesFIPRuleCondition `json:"conditions,omitempty" patchStrategy:"merge" patchMergeKey:"type"`
}

// +k8s:deepcopy-gen:interfaces=k8s.io/apimachinery/pkg/runtime.Object

type IptablesFIPRuleList struct {
	metav1.TypeMeta `json:",inline"`
	metav1.ListMeta `json:"metadata"`

	Items []IptablesFIPRule `json:"items"`
}

// +genclient
// +k8s:deepcopy-gen:interfaces=k8s.io/apimachinery/pkg/runtime.Object
// +genclient:nonNamespaced
// +resourceName=iptables-snat-rules
type IptablesSnatRule struct {
	metav1.TypeMeta   `json:",inline"`
	metav1.ObjectMeta `json:"metadata,omitempty"`

	Spec   IptablesSnatRuleSpec   `json:"spec"`
	Status IptablesSnatRuleStatus `json:"status,omitempty"`
}

type IptablesSnatRuleSpec struct {
	EIP          string `json:"eip"`
	InternalCIDR string `json:"internalCIDR"`
}

// Condition describes the state of an object at a certain point.
// +k8s:deepcopy-gen=true
type IptablesSnatRuleCondition struct {
	// Type of condition.
	Type ConditionType `json:"type"`
	// Status of the condition, one of True, False, Unknown.
	Status corev1.ConditionStatus `json:"status"`
	// The reason for the condition's last transition.
	// +optional
	Reason string `json:"reason,omitempty"`
	// A human readable message indicating details about the transition.
	// +optional
	Message string `json:"message,omitempty"`
	// Last time the condition was probed
	// +optional
	LastUpdateTime metav1.Time `json:"lastUpdateTime,omitempty"`
	// Last time the condition transitioned from one status to another.
	// +optional
	LastTransitionTime metav1.Time `json:"lastTransitionTime,omitempty"`
}

type IptablesSnatRuleStatus struct {
	// +optional
	// +patchStrategy=merge
	Ready   bool   `json:"ready" patchStrategy:"merge"`
	V4ip    string `json:"v4ip" patchStrategy:"merge"`
	V6ip    string `json:"v6ip" patchStrategy:"merge"`
	NatGwDp string `json:"natGwDp" patchStrategy:"merge"`
	Redo    string `json:"redo" patchStrategy:"merge"`

	// Conditions represents the latest state of the object
	// +optional
	// +patchMergeKey=type
	// +patchStrategy=merge
	Conditions []IptablesSnatRuleCondition `json:"conditions,omitempty" patchStrategy:"merge" patchMergeKey:"type"`
}

// +k8s:deepcopy-gen:interfaces=k8s.io/apimachinery/pkg/runtime.Object

type IptablesSnatRuleList struct {
	metav1.TypeMeta `json:",inline"`
	metav1.ListMeta `json:"metadata"`

	Items []IptablesSnatRule `json:"items"`
}

// +genclient
// +k8s:deepcopy-gen:interfaces=k8s.io/apimachinery/pkg/runtime.Object
// +genclient:nonNamespaced
// +resourceName=iptables-dnat-rules

type IptablesDnatRule struct {
	metav1.TypeMeta   `json:",inline"`
	metav1.ObjectMeta `json:"metadata,omitempty"`

	Spec   IptablesDnatRuleSpec   `json:"spec"`
	Status IptablesDnatRuleStatus `json:"status,omitempty"`
}
type IptablesDnatRuleSpec struct {
	EIP          string `json:"eip"`
	ExternalPort string `json:"externalPort"`
	Protocol     string `json:"protocol,omitempty"`
	InternalIp   string `json:"internalIp"`
	InternalPort string `json:"internalPort"`
}

// Condition describes the state of an object at a certain point.
// +k8s:deepcopy-gen=true
type IptablesDnatRuleCondition struct {
	// Type of condition.
	Type ConditionType `json:"type"`
	// Status of the condition, one of True, False, Unknown.
	Status corev1.ConditionStatus `json:"status"`
	// The reason for the condition's last transition.
	// +optional
	Reason string `json:"reason,omitempty"`
	// A human readable message indicating details about the transition.
	// +optional
	Message string `json:"message,omitempty"`
	// Last time the condition was probed
	// +optional
	LastUpdateTime metav1.Time `json:"lastUpdateTime,omitempty"`
	// Last time the condition transitioned from one status to another.
	// +optional
	LastTransitionTime metav1.Time `json:"lastTransitionTime,omitempty"`
}

type IptablesDnatRuleStatus struct {
	// +optional
	// +patchStrategy=merge
	Ready   bool   `json:"ready" patchStrategy:"merge"`
	V4ip    string `json:"v4ip" patchStrategy:"merge"`
	V6ip    string `json:"v6ip" patchStrategy:"merge"`
	NatGwDp string `json:"natGwDp" patchStrategy:"merge"`
	Redo    string `json:"redo" patchStrategy:"merge"`

	// Conditions represents the latest state of the object
	// +optional
	// +patchMergeKey=type
	// +patchStrategy=merge
	Conditions []IptablesDnatRuleCondition `json:"conditions,omitempty" patchStrategy:"merge" patchMergeKey:"type"`
}

// +k8s:deepcopy-gen:interfaces=k8s.io/apimachinery/pkg/runtime.Object

type IptablesDnatRuleList struct {
	metav1.TypeMeta `json:",inline"`
	metav1.ListMeta `json:"metadata"`

	Items []IptablesDnatRule `json:"items"`
}

// +k8s:deepcopy-gen:interfaces=k8s.io/apimachinery/pkg/runtime.Object

type VpcNatGatewayList struct {
	metav1.TypeMeta `json:",inline"`
	metav1.ListMeta `json:"metadata"`

	Items []VpcNatGateway `json:"items"`
}

// +genclient
// +k8s:deepcopy-gen:interfaces=k8s.io/apimachinery/pkg/runtime.Object
// +genclient:nonNamespaced
// +resourceName=security-groups

type SecurityGroup struct {
	metav1.TypeMeta   `json:",inline"`
	metav1.ObjectMeta `json:"metadata,omitempty"`

	Spec   SecurityGroupSpec   `json:"spec"`
	Status SecurityGroupStatus `json:"status"`
}

type SecurityGroupSpec struct {
	IngressRules          []*SgRule `json:"ingressRules,omitempty"`
	EgressRules           []*SgRule `json:"egressRules,omitempty"`
	AllowSameGroupTraffic bool      `json:"allowSameGroupTraffic,omitempty"`
}

type SecurityGroupStatus struct {
	PortGroup              string `json:"portGroup"`
	AllowSameGroupTraffic  bool   `json:"allowSameGroupTraffic"`
	IngressMd5             string `json:"ingressMd5"`
	EgressMd5              string `json:"egressMd5"`
	IngressLastSyncSuccess bool   `json:"ingressLastSyncSuccess"`
	EgressLastSyncSuccess  bool   `json:"egressLastSyncSuccess"`
}

type SgRule struct {
	IPVersion           string       `json:"ipVersion"`
	Protocol            SgProtocol   `json:"protocol,omitempty"`
	Priority            int          `json:"priority,omitempty"`
	RemoteType          SgRemoteType `json:"remoteType"`
	RemoteAddress       string       `json:"remoteAddress,omitempty"`
	RemoteSecurityGroup string       `json:"remoteSecurityGroup,omitempty"`
	PortRangeMin        int          `json:"portRangeMin,omitempty"`
	PortRangeMax        int          `json:"portRangeMax,omitempty"`
	Policy              SgPolicy     `json:"policy"`
}

// +k8s:deepcopy-gen:interfaces=k8s.io/apimachinery/pkg/runtime.Object

type SecurityGroupList struct {
	metav1.TypeMeta `json:",inline"`
	metav1.ListMeta `json:"metadata"`

	Items []SecurityGroup `json:"items"`
}

// +genclient
// +genclient:noStatus
// +k8s:deepcopy-gen:interfaces=k8s.io/apimachinery/pkg/runtime.Object
// +genclient:nonNamespaced

type HtbQos struct {
	metav1.TypeMeta   `json:",inline"`
	metav1.ObjectMeta `json:"metadata,omitempty"`

	Spec HtbQosSpec `json:"spec"`
}

type HtbQosSpec struct {
	Priority string `json:"priority"`
}

// +k8s:deepcopy-gen:interfaces=k8s.io/apimachinery/pkg/runtime.Object

type HtbQosList struct {
	metav1.TypeMeta `json:",inline"`
	metav1.ListMeta `json:"metadata"`

	Items []HtbQos `json:"items"`
}

// +genclient
// +k8s:deepcopy-gen:interfaces=k8s.io/apimachinery/pkg/runtime.Object
// +genclient:nonNamespaced

type Vip struct {
	metav1.TypeMeta   `json:",inline"`
	metav1.ObjectMeta `json:"metadata,omitempty"`

	Spec   VipSpec   `json:"spec"`
	Status VipStatus `json:"status,omitempty"`
}

type VipSpec struct {
	Namespace     string   `json:"namespace"`
	Subnet        string   `json:"subnet"`
	V4ip          string   `json:"v4ip"`
	V6ip          string   `json:"v6ip"`
	MacAddress    string   `json:"macAddress"`
	ParentV4ip    string   `json:"parentV4ip"`
	ParentV6ip    string   `json:"parentV6ip"`
	ParentMac     string   `json:"parentMac"`
	AttachSubnets []string `json:"attachSubnets"`
}

// Condition describes the state of an object at a certain point.
// +k8s:deepcopy-gen=true
type VipCondition struct {
	// Type of condition.
	Type ConditionType `json:"type"`
	// Status of the condition, one of True, False, Unknown.
	Status corev1.ConditionStatus `json:"status"`
	// The reason for the condition's last transition.
	// +optional
	Reason string `json:"reason,omitempty"`
	// A human readable message indicating details about the transition.
	// +optional
	Message string `json:"message,omitempty"`
	// Last time the condition was probed
	// +optional
	LastUpdateTime metav1.Time `json:"lastUpdateTime,omitempty"`
	// Last time the condition transitioned from one status to another.
	// +optional
	LastTransitionTime metav1.Time `json:"lastTransitionTime,omitempty"`
}

type VipStatus struct {
	// Conditions represents the latest state of the object
	// +optional
	// +patchMergeKey=type
	// +patchStrategy=merge
	Conditions []VipCondition `json:"conditions,omitempty" patchStrategy:"merge" patchMergeKey:"type"`

	Ready bool   `json:"ready" patchStrategy:"merge"`
	V4ip  string `json:"v4ip" patchStrategy:"merge"`
	V6ip  string `json:"v6ip" patchStrategy:"merge"`
	Mac   string `json:"mac" patchStrategy:"merge"`
	Pv4ip string `json:"pv4ip" patchStrategy:"merge"`
	Pv6ip string `json:"pv6ip" patchStrategy:"merge"`
	Pmac  string `json:"pmac" patchStrategy:"merge"`
}

// +k8s:deepcopy-gen:interfaces=k8s.io/apimachinery/pkg/runtime.Object

type VipList struct {
	metav1.TypeMeta `json:",inline"`
	metav1.ListMeta `json:"metadata"`

	Items []Vip `json:"items"`
}

// +genclient
// +k8s:deepcopy-gen:interfaces=k8s.io/apimachinery/pkg/runtime.Object
// +genclient:nonNamespaced
// +resourceName=vpc-dnses

type VpcDns struct {
	metav1.TypeMeta   `json:",inline"`
	metav1.ObjectMeta `json:"metadata,omitempty"`

	Spec   VpcDnsSpec   `json:"spec"`
	Status VpcDnsStatus `json:"status,omitempty"`
}

type VpcDnsSpec struct {
	Vpc    string `json:"vpc"`
	Subnet string `json:"subnet"`
}

// +k8s:deepcopy-gen:interfaces=k8s.io/apimachinery/pkg/runtime.Object

type VpcDnsList struct {
	metav1.TypeMeta `json:",inline"`
	metav1.ListMeta `json:"metadata"`

	Items []VpcDns `json:"items"`
}

type VpcDnsStatus struct {
	// +optional
	// +patchMergeKey=type
	// +patchStrategy=merge
	Conditions []VpcDnsCondition `json:"conditions,omitempty" patchStrategy:"merge" patchMergeKey:"type"`

	Active bool `json:"active" patchStrategy:"merge"`
}

// Condition describes the state of an object at a certain point.
// +k8s:deepcopy-gen=true
type VpcDnsCondition struct {
	// Type of condition.
	Type ConditionType `json:"type"`
	// Status of the condition, one of True, False, Unknown.
	Status corev1.ConditionStatus `json:"status"`
	// The reason for the condition's last transition.
	// +optional
	Reason string `json:"reason,omitempty"`
	// A human readable message indicating details about the transition.
	// +optional
	Message string `json:"message,omitempty"`
	// Last time the condition was probed
	// +optional
	LastUpdateTime metav1.Time `json:"lastUpdateTime,omitempty"`
	// Last time the condition transitioned from one status to another.
	// +optional
	LastTransitionTime metav1.Time `json:"lastTransitionTime,omitempty"`
}

type SlrPort struct {
	Name       string `json:"name"`
	Port       int32  `json:"port"`
	TargetPort int32  `json:"targetPort,omitempty"`
	Protocol   string `json:"protocol"`
}

type SwitchLBRuleSpec struct {
	Vip             string    `json:"vip"`
	Namespace       string    `json:"namespace"`
	Selector        []string  `json:"selector"`
	SessionAffinity string    `json:"sessionAffinity,omitempty"`
	Ports           []SlrPort `json:"ports"`
}

type SwitchLBRuleStatus struct {
	// Conditions represents the latest state of the object
	// +optional
	// +patchMergeKey=type
	// +patchStrategy=merge
	Conditions []SwitchLBRuleCondition `json:"conditions,omitempty" patchStrategy:"merge" patchMergeKey:"type"`

	Ports   string `json:"ports" patchStrategy:"merge"`
	Service string `json:"service" patchStrategy:"merge"`
}

// +genclient
// +k8s:deepcopy-gen:interfaces=k8s.io/apimachinery/pkg/runtime.Object
// +genclient:nonNamespaced
// +resourceName=switch-lb-rules
type SwitchLBRule struct {
	metav1.TypeMeta   `json:",inline"`
	metav1.ObjectMeta `json:"metadata,omitempty"`

	Spec   SwitchLBRuleSpec   `json:"spec"`
	Status SwitchLBRuleStatus `json:"status,omitempty"`
}

// +k8s:deepcopy-gen:interfaces=k8s.io/apimachinery/pkg/runtime.Object
type SwitchLBRuleList struct {
	metav1.TypeMeta `json:",inline"`
	metav1.ListMeta `json:"metadata"`

	Items []SwitchLBRule `json:"items"`
}

// Condition describes the state of an object at a certain point.
// +k8s:deepcopy-gen=true
type SwitchLBRuleCondition struct {
	// Type of condition.
	Type ConditionType `json:"type"`
	// Status of the condition, one of True, False, Unknown.
	Status corev1.ConditionStatus `json:"status"`
	// The reason for the condition's last transition.
	// +optional
	Reason string `json:"reason,omitempty"`
	// A human readable message indicating details about the transition.
	// +optional
	Message string `json:"message,omitempty"`
	// Last time the condition was probed
	// +optional
	LastUpdateTime metav1.Time `json:"lastUpdateTime,omitempty"`
	// Last time the condition transitioned from one status to another.
	// +optional
	LastTransitionTime metav1.Time `json:"lastTransitionTime,omitempty"`
}

// +genclient
// +k8s:deepcopy-gen:interfaces=k8s.io/apimachinery/pkg/runtime.Object
// +genclient:nonNamespaced
// +resourceName=ovn-eips

type OvnEip struct {
	metav1.TypeMeta   `json:",inline"`
	metav1.ObjectMeta `json:"metadata,omitempty"`

	Spec   OvnEipSpec   `json:"spec"`
	Status OvnEipStatus `json:"status,omitempty"`
}
type OvnEipSpec struct {
	ExternalSubnet string `json:"externalSubnet"`
	V4Ip           string `json:"v4ip"`
	MacAddress     string `json:"macAddress"`
	Type           string `json:"type"`
	// usage type: fip, snat, lrp
}

// Condition describes the state of an object at a certain point.
// +k8s:deepcopy-gen=true
type OvnEipCondition struct {
	// Type of condition.
	Type ConditionType `json:"type"`
	// Status of the condition, one of True, False, Unknown.
	Status corev1.ConditionStatus `json:"status"`
	// The reason for the condition's last transition.
	// +optional
	Reason string `json:"reason,omitempty"`
	// A human readable message indicating details about the transition.
	// +optional
	Message string `json:"message,omitempty"`
	// Last time the condition was probed
	// +optional
	LastUpdateTime metav1.Time `json:"lastUpdateTime,omitempty"`
	// Last time the condition transitioned from one status to another.
	// +optional
	LastTransitionTime metav1.Time `json:"lastTransitionTime,omitempty"`
}

type OvnEipStatus struct {
	// Conditions represents the latest state of the object
	// +optional
	// +patchMergeKey=type
	// +patchStrategy=merge
	Conditions []OvnEipCondition `json:"conditions,omitempty" patchStrategy:"merge" patchMergeKey:"type"`

	V4Ip       string `json:"v4ip" patchStrategy:"merge"`
	MacAddress string `json:"macAddress" patchStrategy:"merge"`
}

// +k8s:deepcopy-gen:interfaces=k8s.io/apimachinery/pkg/runtime.Object

type OvnEipList struct {
	metav1.TypeMeta `json:",inline"`
	metav1.ListMeta `json:"metadata"`

	Items []OvnEip `json:"items"`
}

// +genclient
// +k8s:deepcopy-gen:interfaces=k8s.io/apimachinery/pkg/runtime.Object
// +genclient:nonNamespaced
// +resourceName=ovn-fips

type OvnFip struct {
	metav1.TypeMeta   `json:",inline"`
	metav1.ObjectMeta `json:"metadata,omitempty"`

	Spec   OvnFipSpec   `json:"spec"`
	Status OvnFipStatus `json:"status,omitempty"`
}
type OvnFipSpec struct {
	OvnEip string `json:"ovnEip"`
	IpName string `json:"ipName"`
}

// Condition describes the state of an object at a certain point.
// +k8s:deepcopy-gen=true
type OvnFipCondition struct {
	// Type of condition.
	Type ConditionType `json:"type"`
	// Status of the condition, one of True, False, Unknown.
	Status corev1.ConditionStatus `json:"status"`
	// The reason for the condition's last transition.
	// +optional
	Reason string `json:"reason,omitempty"`
	// A human readable message indicating details about the transition.
	// +optional
	Message string `json:"message,omitempty"`
	// Last time the condition was probed
	// +optional
	LastUpdateTime metav1.Time `json:"lastUpdateTime,omitempty"`
	// Last time the condition transitioned from one status to another.
	// +optional
	LastTransitionTime metav1.Time `json:"lastTransitionTime,omitempty"`
}

type OvnFipStatus struct {
	// +optional
	// +patchStrategy=merge
	Ready      bool   `json:"ready" patchStrategy:"merge"`
	V4Eip      string `json:"v4Eip" patchStrategy:"merge"`
	V4Ip       string `json:"v4Ip" patchStrategy:"merge"`
	MacAddress string `json:"macAddress" patchStrategy:"merge"`
	Vpc        string `json:"vpc" patchStrategy:"merge"`

	// Conditions represents the latest state of the object
	// +optional
	// +patchMergeKey=type
	// +patchStrategy=merge
	Conditions []OvnFipCondition `json:"conditions,omitempty" patchStrategy:"merge" patchMergeKey:"type"`
}

// +k8s:deepcopy-gen:interfaces=k8s.io/apimachinery/pkg/runtime.Object

type OvnFipList struct {
	metav1.TypeMeta `json:",inline"`
	metav1.ListMeta `json:"metadata"`

	Items []OvnFip `json:"items"`
}

// +genclient
// +k8s:deepcopy-gen:interfaces=k8s.io/apimachinery/pkg/runtime.Object
// +genclient:nonNamespaced
// +resourceName=ovn-snat-rules
type OvnSnatRule struct {
	metav1.TypeMeta   `json:",inline"`
	metav1.ObjectMeta `json:"metadata,omitempty"`

	Spec   OvnSnatRuleSpec   `json:"spec"`
	Status OvnSnatRuleStatus `json:"status,omitempty"`
}

type OvnSnatRuleSpec struct {
	OvnEip    string `json:"ovnEip"`
	VpcSubnet string `json:"vpcSubnet"`
	IpName    string `json:"ipName"`
}

// Condition describes the state of an object at a certain point.
// +k8s:deepcopy-gen=true
type OvnSnatRuleCondition struct {
	// Type of condition.
	Type ConditionType `json:"type"`
	// Status of the condition, one of True, False, Unknown.
	Status corev1.ConditionStatus `json:"status"`
	// The reason for the condition's last transition.
	// +optional
	Reason string `json:"reason,omitempty"`
	// A human readable message indicating details about the transition.
	// +optional
	Message string `json:"message,omitempty"`
	// Last time the condition was probed
	// +optional
	LastUpdateTime metav1.Time `json:"lastUpdateTime,omitempty"`
	// Last time the condition transitioned from one status to another.
	// +optional
	LastTransitionTime metav1.Time `json:"lastTransitionTime,omitempty"`
}

type OvnSnatRuleStatus struct {
	// +optional
	// +patchStrategy=merge
	Ready    bool   `json:"ready" patchStrategy:"merge"`
	V4Eip    string `json:"v4Eip" patchStrategy:"merge"`
	V4IpCidr string `json:"v4ipCidr" patchStrategy:"merge"`
	Vpc      string `json:"vpc" patchStrategy:"merge"`

	// Conditions represents the latest state of the object
	// +optional
	// +patchMergeKey=type
	// +patchStrategy=merge
	Conditions []OvnSnatRuleCondition `json:"conditions,omitempty" patchStrategy:"merge" patchMergeKey:"type"`
}

// +k8s:deepcopy-gen:interfaces=k8s.io/apimachinery/pkg/runtime.Object

type OvnSnatRuleList struct {
	metav1.TypeMeta `json:",inline"`
	metav1.ListMeta `json:"metadata"`

	Items []OvnSnatRule `json:"items"`
}<|MERGE_RESOLUTION|>--- conflicted
+++ resolved
@@ -181,18 +181,6 @@
 	// +patchStrategy=merge
 	Conditions []SubnetCondition `json:"conditions,omitempty" patchStrategy:"merge" patchMergeKey:"type"`
 
-<<<<<<< HEAD
-	AvailableIPs         float64 `json:"availableIPs"`
-	UsingIPs             float64 `json:"usingIPs"`
-	V4AvailableIPs       float64 `json:"v4availableIPs"`
-	V4UsingIPs           float64 `json:"v4usingIPs"`
-	V6AvailableIPs       float64 `json:"v6availableIPs"`
-	V6UsingIPs           float64 `json:"v6usingIPs"`
-	ActivateGateway      string  `json:"activateGateway"`
-	DHCPv4OptionsUUID    string  `json:"dhcpV4OptionsUUID"`
-	DHCPv6OptionsUUID    string  `json:"dhcpV6OptionsUUID"`
-	U2OInterconnectionIP string  `json:"u2oInterconnectionIP"`
-=======
 	V4AvailableIPs    float64 `json:"v4availableIPs"`
 	V4UsingIPs        float64 `json:"v4usingIPs"`
 	V6AvailableIPs    float64 `json:"v6availableIPs"`
@@ -200,7 +188,7 @@
 	ActivateGateway   string  `json:"activateGateway"`
 	DHCPv4OptionsUUID string  `json:"dhcpV4OptionsUUID"`
 	DHCPv6OptionsUUID string  `json:"dhcpV6OptionsUUID"`
->>>>>>> 4d6ad644
+  U2OInterconnectionIP string  `json:"u2oInterconnectionIP"`
 }
 
 // +k8s:deepcopy-gen:interfaces=k8s.io/apimachinery/pkg/runtime.Object
