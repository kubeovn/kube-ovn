--- conflicted
+++ resolved
@@ -361,16 +361,17 @@
 }
 
 func checkGatewayReady(gwCheckMode int, intr, ipAddr, gateway string, underlayGateway, verbose bool) error {
+	var err error
+
 	if gwCheckMode == gatewayCheckModeArpingNotConcerned || gwCheckMode == gatewayCheckModePingNotConcerned {
-<<<<<<< HEAD
-		waitNetworkReady(intr, ipAddr, gateway, underlayGateway, verbose, 1)
 		// ignore error while ‘disableGatewayCheck=true’
-=======
-		go waitNetworkReady(intr, ipAddr, gateway, underlayGateway, verbose, 1)
->>>>>>> c1ce7c73
-		return nil
-	}
-	return waitNetworkReady(intr, ipAddr, gateway, underlayGateway, verbose, gatewayCheckMaxRetry)
+		if err = waitNetworkReady(intr, ipAddr, gateway, underlayGateway, verbose, 1); err != nil {
+			err = nil
+		}
+	} else {
+		err = waitNetworkReady(intr, ipAddr, gateway, underlayGateway, verbose, gatewayCheckMaxRetry)
+	}
+	return err
 }
 
 func waitNetworkReady(nic, ipAddr, gateway string, underlayGateway, verbose bool, maxRetry int) error {
