package daemon

import (
	"errors"
	"flag"
	"fmt"
	"net"
	"os"
	"os/exec"
	"strings"
	"syscall"

	clientset "github.com/alauda/kube-ovn/pkg/client/clientset/versioned"
	"github.com/alauda/kube-ovn/pkg/util"
	"github.com/sirupsen/logrus"
	"github.com/spf13/pflag"
	"github.com/vishvananda/netlink"
	"k8s.io/client-go/kubernetes"
	"k8s.io/client-go/rest"
	"k8s.io/client-go/tools/clientcmd"
	"k8s.io/klog"
)

// Configuration is the daemon conf
type Configuration struct {
	Iface                 string
	MTU                   int
	MSS                   int
	EnableMirror          bool
	MirrorNic             string
	BindSocket            string
	OvsSocket             string
	KubeConfigFile        string
	KubeClient            kubernetes.Interface
	KubeOvnClient         clientset.Interface
	NodeName              string
	ServiceClusterIPRange string
	NodeLocalDNSIP        string
	EncapChecksum         bool
	PprofPort             int
}

// ParseFlags will parse cmd args then init kubeClient and configuration
// TODO: validate configuration
func ParseFlags() (*Configuration, error) {
	var (
		argIface                 = pflag.String("iface", "", "The iface used to inter-host pod communication, default: the default route iface")
		argMTU                   = pflag.Int("mtu", 0, "The MTU used by pod iface, default: iface MTU - 55")
		argEnableMirror          = pflag.Bool("enable-mirror", false, "Enable traffic mirror, default: false")
		argMirrorNic             = pflag.String("mirror-iface", "mirror0", "The mirror nic name that will be created by kube-ovn, default: mirror0")
		argBindSocket            = pflag.String("bind-socket", "/var/run/cniserver.sock", "The socket daemon bind to.")
		argOvsSocket             = pflag.String("ovs-socket", "", "The socket to local ovs-server")
		argKubeConfigFile        = pflag.String("kubeconfig", "", "Path to kubeconfig file with authorization and master location information. If not set use the inCluster token.")
		argServiceClusterIPRange = pflag.String("service-cluster-ip-range", "10.96.0.0/12", "The kubernetes service cluster ip range, default: 10.96.0.0/12")
		argNodeLocalDnsIP        = pflag.String("node-local-dns-ip", "", "If use nodelocaldns the local dns server ip should be set here, default empty.")
		argEncapChecksum         = pflag.Bool("encap-checksum", true, "Enable checksum, default: true")
		argPprofPort             = pflag.Int("pprof-port", 10665, "The port to get profiling data, default: 10665")
	)

	// mute info log for ipset lib
	logrus.SetLevel(logrus.WarnLevel)

	flag.Set("alsologtostderr", "true")
	klogFlags := flag.NewFlagSet("klog", flag.ExitOnError)
	klog.InitFlags(klogFlags)

	// Sync the glog and klog flags.
	flag.CommandLine.VisitAll(func(f1 *flag.Flag) {
		f2 := klogFlags.Lookup(f1.Name)
		if f2 != nil {
			value := f1.Value.String()
			f2.Value.Set(value)
		}
	})

	pflag.CommandLine.AddGoFlagSet(klogFlags)
	pflag.CommandLine.AddGoFlagSet(flag.CommandLine)
	pflag.Parse()

	nodeName := os.Getenv("KUBE_NODE_NAME")
	if nodeName == "" {
		klog.Errorf("env KUBE_NODE_NAME not exists")
		return nil, fmt.Errorf("env KUBE_NODE_NAME not exists")
	}
	config := &Configuration{
		Iface:                 *argIface,
		MTU:                   *argMTU,
		EnableMirror:          *argEnableMirror,
		MirrorNic:             *argMirrorNic,
		BindSocket:            *argBindSocket,
		OvsSocket:             *argOvsSocket,
		KubeConfigFile:        *argKubeConfigFile,
		PprofPort:             *argPprofPort,
		NodeName:              nodeName,
		ServiceClusterIPRange: *argServiceClusterIPRange,
		NodeLocalDNSIP:        *argNodeLocalDnsIP,
		EncapChecksum:         *argEncapChecksum,
	}

	if err := config.initNicConfig(); err != nil {
		return nil, err
	}

	if err := config.initKubeClient(); err != nil {
		return nil, err
	}

	klog.Infof("daemon config: %v", config)
	return config, nil
}

func (config *Configuration) initNicConfig() error {
	if config.Iface == "" {
		i, err := getDefaultGatewayIface()
		if err != nil {
			return err
		} else {
			config.Iface = i
		}
	}

	iface, err := net.InterfaceByName(config.Iface)
	if err != nil {
		return err
	}
	if config.MTU == 0 {
		config.MTU = iface.MTU - util.GeneveHeaderLength
	}

	config.MSS = config.MTU - util.TcpIpHeaderLength
<<<<<<< HEAD
	if !config.EncapChecksum {
		if err := disableChecksum(); err != nil {
			klog.Errorf("failed to set checksum offload, %v", err)
		}
	}
=======
>>>>>>> 8986110d

	addrs, err := iface.Addrs()
	if err != nil {
		return fmt.Errorf("failed to get iface addr. %v", err)
	}
	if len(addrs) == 0 {
		return fmt.Errorf("iface %s has no ip address", config.Iface)
	}
	return setEncapIP(strings.Split(addrs[0].String(), "/")[0])
}

func (config *Configuration) initKubeClient() error {
	var cfg *rest.Config
	var err error
	if config.KubeConfigFile == "" {
		klog.Infof("no --kubeconfig, use in-cluster kubernetes config")
		cfg, err = rest.InClusterConfig()
		if err != nil {
			klog.Errorf("use in cluster config failed %v", err)
			return err
		}
	} else {
		cfg, err = clientcmd.BuildConfigFromFlags("", config.KubeConfigFile)
		if err != nil {
			klog.Errorf("use --kubeconfig %s failed %v", config.KubeConfigFile, err)
			return err
		}
	}
	cfg.QPS = 1000
	cfg.Burst = 2000

	kubeOvnClient, err := clientset.NewForConfig(cfg)
	if err != nil {
		klog.Errorf("init kubeovn client failed %v", err)
		return err
	}
	config.KubeOvnClient = kubeOvnClient

	cfg.ContentType = "application/vnd.kubernetes.protobuf"
	cfg.AcceptContentTypes = "application/vnd.kubernetes.protobuf,application/json"
	kubeClient, err := kubernetes.NewForConfig(cfg)
	if err != nil {
		klog.Errorf("init kubernetes client failed %v", err)
		return err
	}
	config.KubeClient = kubeClient
	return nil
}

func getDefaultGatewayIface() (string, error) {
	routes, err := netlink.RouteList(nil, syscall.AF_INET)
	if err != nil {
		return "", err
	}

	for _, route := range routes {
		if route.Dst == nil || route.Dst.String() == "0.0.0.0/0" {
			if route.LinkIndex <= 0 {
				return "", errors.New("found default route but could not determine interface")
			}
			iface, err := net.InterfaceByIndex(route.LinkIndex)
			if err != nil {
				return "", fmt.Errorf("failed to get iface %v", err)
			}
			return iface.Name, nil
		}
	}

	return "", errors.New("unable to find default route")
}

func setEncapIP(ip string) error {
	raw, err := exec.Command(
		"ovs-vsctl", "set", "open", ".", fmt.Sprintf("external-ids:ovn-encap-ip=%s", ip)).CombinedOutput()
	if err != nil {
		return fmt.Errorf("failed to set ovn-encap-ip, %s", string(raw))
	}
	return nil
}

func disableChecksum() error {
	raw, err := exec.Command(
		"ovs-vsctl", "set", "open", ".", "external-ids:ovn-encap-csum=false").CombinedOutput()
	if err != nil {
		return fmt.Errorf("failed to set ovn-encap-csum, %s", string(raw))
	}
	return nil
}<|MERGE_RESOLUTION|>--- conflicted
+++ resolved
@@ -128,14 +128,6 @@
 	}
 
 	config.MSS = config.MTU - util.TcpIpHeaderLength
-<<<<<<< HEAD
-	if !config.EncapChecksum {
-		if err := disableChecksum(); err != nil {
-			klog.Errorf("failed to set checksum offload, %v", err)
-		}
-	}
-=======
->>>>>>> 8986110d
 
 	addrs, err := iface.Addrs()
 	if err != nil {
