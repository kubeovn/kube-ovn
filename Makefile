GOFILES_NOVENDOR=$(shell find . -type f -name '*.go' -not -path "./vendor/*")
GO_VERSION=1.13

REGISTRY=index.alauda.cn/alaudak8s
DEV_TAG=dev
RELEASE_TAG=$(shell cat VERSION)
OVS_TAG=200403

.PHONY: build-dev-images build-go build-bin lint up down halt suspend resume kind-init kind-init-ha kind-reload push-dev push-release e2e ut

build-dev-images: build-bin
	docker build -t ${REGISTRY}/kube-ovn:${DEV_TAG} -f dist/images/Dockerfile dist/images/

push-dev:
	docker push ${REGISTRY}/kube-ovn:${DEV_TAG}

build-go:
	CGO_ENABLED=0 GOOS=linux go build -o $(PWD)/dist/images/kube-ovn -ldflags "-w -s" -v ./cmd/cni
	CGO_ENABLED=0 GOOS=linux go build -o $(PWD)/dist/images/kube-ovn-controller -ldflags "-w -s" -v ./cmd/controller
	CGO_ENABLED=0 GOOS=linux go build -o $(PWD)/dist/images/kube-ovn-daemon -ldflags "-w -s" -v ./cmd/daemon
	CGO_ENABLED=0 GOOS=linux go build -o $(PWD)/dist/images/kube-ovn-webhook -ldflags "-w -s" -v ./cmd/webhook
	CGO_ENABLED=0 GOOS=linux go build -o $(PWD)/dist/images/kube-ovn-pinger -ldflags "-w -s" -v ./cmd/pinger

ovs:
<<<<<<< HEAD
	docker build -t ovs:${OVS_TAG} -f dist/ovs/Dockerfile dist/ovs/
=======
	docker build -t ovs:latest -f dist/ovs/Dockerfile dist/ovs/
>>>>>>> 8986110d

release: lint build-go
	docker build -t ${REGISTRY}/kube-ovn:${RELEASE_TAG} -f dist/images/Dockerfile dist/images/

push-release:
	docker push ${REGISTRY}/kube-ovn:${RELEASE_TAG}

lint:
	@gofmt -d ${GOFILES_NOVENDOR} 
	@gofmt -l ${GOFILES_NOVENDOR} | read && echo "Code differs from gofmt's style" 1>&2 && exit 1 || true
	@GOOS=linux go vet ./...

build-bin:
	docker run --rm -e GOOS=linux -e GOCACHE=/tmp \
		-u $(shell id -u):$(shell id -g) \
		-v $(CURDIR):/go/src/github.com/alauda/kube-ovn:ro \
		-v $(CURDIR)/dist:/go/src/github.com/alauda/kube-ovn/dist/ \
		golang:$(GO_VERSION) /bin/bash -c '\
		cd /go/src/github.com/alauda/kube-ovn && \
		make build-go '

up:
	cd vagrant && vagrant up

down:
	cd vagrant && vagrant destroy -f

halt:
	cd vagrant && vagrant halt

resume:
	cd vagrant && vagrant resume

suspend:
	cd vagrant && vagrant suspend

kind-init:
	kind delete cluster --name=kube-ovn
	kind create cluster --config yamls/kind.yaml --name kube-ovn
	kind load docker-image --name kube-ovn ${REGISTRY}/kube-ovn:${RELEASE_TAG}
	kubectl label node kube-ovn-control-plane kube-ovn/role=master --overwrite
	kubectl apply -f yamls/crd.yaml
	kubectl apply -f yamls/ovn.yaml
	kubectl apply -f yamls/kube-ovn.yaml

kind-init-ha:
	kind delete cluster --name=kube-ovn
	kind create cluster --config yamls/kind.yaml --name kube-ovn
	kind load docker-image --name kube-ovn ${REGISTRY}/kube-ovn:${RELEASE_TAG}
<<<<<<< HEAD
=======
	kind load docker-image --name kube-ovn nfvpe/multus:v3.4
>>>>>>> 8986110d
	bash dist/images/install.sh

kind-reload:
	kind load docker-image --name kube-ovn ${REGISTRY}/kube-ovn:${RELEASE_TAG}
	kubectl delete pod -n kube-system -l app=kube-ovn-controller

kind-clean:
	kind delete cluster --name=kube-ovn

uninstall:
	bash dist/images/cleanup.sh

e2e:
	docker pull index.alauda.cn/claas/pause:3.1
	kind load docker-image --name kube-ovn index.alauda.cn/claas/pause:3.1
	ginkgo -p --slowSpecThreshold=60 test/e2e

ut:
	ginkgo -p --slowSpecThreshold=60 test/unittest<|MERGE_RESOLUTION|>--- conflicted
+++ resolved
@@ -22,11 +22,7 @@
 	CGO_ENABLED=0 GOOS=linux go build -o $(PWD)/dist/images/kube-ovn-pinger -ldflags "-w -s" -v ./cmd/pinger
 
 ovs:
-<<<<<<< HEAD
-	docker build -t ovs:${OVS_TAG} -f dist/ovs/Dockerfile dist/ovs/
-=======
 	docker build -t ovs:latest -f dist/ovs/Dockerfile dist/ovs/
->>>>>>> 8986110d
 
 release: lint build-go
 	docker build -t ${REGISTRY}/kube-ovn:${RELEASE_TAG} -f dist/images/Dockerfile dist/images/
@@ -76,10 +72,7 @@
 	kind delete cluster --name=kube-ovn
 	kind create cluster --config yamls/kind.yaml --name kube-ovn
 	kind load docker-image --name kube-ovn ${REGISTRY}/kube-ovn:${RELEASE_TAG}
-<<<<<<< HEAD
-=======
 	kind load docker-image --name kube-ovn nfvpe/multus:v3.4
->>>>>>> 8986110d
 	bash dist/images/install.sh
 
 kind-reload:
