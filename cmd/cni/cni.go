package main

import (
	"encoding/json"
	"fmt"
	"net"
	"runtime"
	"strings"

	"github.com/containernetworking/cni/pkg/skel"
	"github.com/containernetworking/cni/pkg/types"
	current "github.com/containernetworking/cni/pkg/types/100"
	"github.com/containernetworking/cni/pkg/version"

	kubeovnv1 "github.com/kubeovn/kube-ovn/pkg/apis/kubeovn/v1"
	"github.com/kubeovn/kube-ovn/pkg/netconf"
	"github.com/kubeovn/kube-ovn/pkg/request"
	"github.com/kubeovn/kube-ovn/pkg/util"
	"github.com/kubeovn/kube-ovn/versions"
)

func main() {
	// this ensures that main runs only on main thread (thread group leader).
	// since namespace ops (unshare, setns) are done for a single thread, we
	// must ensure that the goroutine does not jump from OS thread to thread
	runtime.LockOSThread()

	funcs := skel.CNIFuncs{
		Add: cmdAdd,
		Del: cmdDel,
	}
	about := "CNI kube-ovn plugin " + versions.VERSION
	skel.PluginMainFuncs(funcs, version.All, about)
}

func cmdAdd(args *skel.CmdArgs) error {
	netConf, cniVersion, err := loadNetConf(args.StdinData)
	if err != nil {
		return err
	}
	podName, err := parseValueFromArgs("K8S_POD_NAME", args.Args)
	if err != nil {
		return err
	}
	podNamespace, err := parseValueFromArgs("K8S_POD_NAMESPACE", args.Args)
	if err != nil {
		return err
	}
	if netConf.Provider == "" && netConf.Type == util.CniTypeName && args.IfName == "eth0" {
		netConf.Provider = util.OvnProvider
	}

	if err = sysctlEnableIPv6(args.Netns); err != nil {
		return err
	}

	client := request.NewCniServerClient(netConf.ServerSocket)
	response, err := client.Add(request.CniRequest{
		CniType:                    netConf.Type,
		PodName:                    podName,
		PodNamespace:               podNamespace,
		ContainerID:                args.ContainerID,
		NetNs:                      args.Netns,
		IfName:                     args.IfName,
		Provider:                   netConf.Provider,
		Routes:                     netConf.Routes,
		DNS:                        netConf.DNS,
		DeviceID:                   netConf.DeviceID,
		VfDriver:                   netConf.VfDriver,
		VhostUserSocketVolumeName:  netConf.VhostUserSocketVolumeName,
		VhostUserSocketName:        netConf.VhostUserSocketName,
		VhostUserSocketConsumption: netConf.VhostUserSocketConsumption,
	})
	if err != nil {
		return types.NewError(types.ErrTryAgainLater, "RPC failed", err.Error())
	}

	result := generateCNIResult(response, args.Netns)
	return types.PrintResult(&result, cniVersion)
}

func generateCNIResult(cniResponse *request.CniResponse, netns string) current.Result {
	result := current.Result{
		CNIVersion: current.ImplementedSpecVersion,
		DNS:        cniResponse.DNS,
		Routes:     parseRoutes(cniResponse.Routes),
	}
	_, mask, _ := net.ParseCIDR(cniResponse.CIDR)
	podIface := current.Interface{
		Name:    cniResponse.PodNicName,
		Mac:     cniResponse.MacAddress,
		Mtu:     cniResponse.Mtu,
		Sandbox: netns,
	}
	switch cniResponse.Protocol {
	case kubeovnv1.ProtocolIPv4:
		ip, route := assignV4Address(cniResponse.IPAddress, cniResponse.Gateway, mask)
		result.IPs = []*current.IPConfig{ip}
		if len(result.Routes) == 0 && route != nil {
			result.Routes = []*types.Route{route}
		}
		result.Interfaces = []*current.Interface{&podIface}
	case kubeovnv1.ProtocolIPv6:
		ip, route := assignV6Address(cniResponse.IPAddress, cniResponse.Gateway, mask)
		result.IPs = []*current.IPConfig{ip}
		if len(result.Routes) == 0 && route != nil {
			result.Routes = []*types.Route{route}
		}
		result.Interfaces = []*current.Interface{&podIface}
	case kubeovnv1.ProtocolDual:
		var netMask *net.IPNet
		var gwStr string
		addRoutes := len(result.Routes) == 0
		for cidrBlock := range strings.SplitSeq(cniResponse.CIDR, ",") {
			_, netMask, _ = net.ParseCIDR(cidrBlock)
			gwStr = ""
			if util.CheckProtocol(cidrBlock) == kubeovnv1.ProtocolIPv4 {
				ipStr := strings.Split(cniResponse.IPAddress, ",")[0]
				if cniResponse.Gateway != "" {
					gwStr = strings.Split(cniResponse.Gateway, ",")[0]
				}

				ip, route := assignV4Address(ipStr, gwStr, netMask)
				result.IPs = append(result.IPs, ip)
				if addRoutes && route != nil {
					result.Routes = append(result.Routes, route)
				}
			} else if util.CheckProtocol(cidrBlock) == kubeovnv1.ProtocolIPv6 {
				ipStr := strings.Split(cniResponse.IPAddress, ",")[1]
				if cniResponse.Gateway != "" {
					gwStr = strings.Split(cniResponse.Gateway, ",")[1]
				}

				ip, route := assignV6Address(ipStr, gwStr, netMask)
				result.IPs = append(result.IPs, ip)
				if addRoutes && route != nil {
					result.Routes = append(result.Routes, route)
				}
			}
		}
		result.Interfaces = []*current.Interface{&podIface}
	}

	return result
}

func parseRoutes(routes []request.Route) []*types.Route {
	parsedRoutes := make([]*types.Route, len(routes))
	for i, r := range routes {
		if r.Destination == "" {
			if util.CheckProtocol(r.Gateway) == kubeovnv1.ProtocolIPv4 {
				r.Destination = "0.0.0.0/0"
			} else {
				r.Destination = "::/0"
			}
		}
		parsedRoutes[i] = &types.Route{GW: net.ParseIP(r.Gateway)}
		if _, cidr, err := net.ParseCIDR(r.Destination); err == nil {
			parsedRoutes[i].Dst = *cidr
		}
	}
	return parsedRoutes
}

func cmdDel(args *skel.CmdArgs) error {
	netConf, _, err := loadNetConf(args.StdinData)
	if err != nil {
		return err
	}

	client := request.NewCniServerClient(netConf.ServerSocket)
	podName, err := parseValueFromArgs("K8S_POD_NAME", args.Args)
	if err != nil {
		return err
	}
	podNamespace, err := parseValueFromArgs("K8S_POD_NAMESPACE", args.Args)
	if err != nil {
		return err
	}
	if netConf.Provider == "" && netConf.Type == util.CniTypeName && args.IfName == "eth0" {
		netConf.Provider = util.OvnProvider
	}

	err = client.Del(request.CniRequest{
		CniType:                    netConf.Type,
		PodName:                    podName,
		PodNamespace:               podNamespace,
		ContainerID:                args.ContainerID,
		NetNs:                      args.Netns,
		IfName:                     args.IfName,
		Provider:                   netConf.Provider,
		DeviceID:                   netConf.DeviceID,
		VhostUserSocketVolumeName:  netConf.VhostUserSocketVolumeName,
		VhostUserSocketConsumption: netConf.VhostUserSocketConsumption,
	})
	if err != nil {
		return types.NewError(types.ErrTryAgainLater, "RPC failed", err.Error())
	}
	return nil
}

func loadNetConf(bytes []byte) (*netconf.NetConf, string, error) {
	n := &netconf.NetConf{}
	if err := json.Unmarshal(bytes, n); err != nil {
		return nil, "", types.NewError(types.ErrDecodingFailure, "failed to load netconf", err.Error())
	}

	if n.Type != util.CniTypeName && n.IPAM != nil {
		n.Provider = n.IPAM.Provider
		n.ServerSocket = n.IPAM.ServerSocket
		n.Routes = n.IPAM.Routes
	}

	if n.ServerSocket == "" {
		return nil, "", types.NewError(types.ErrInvalidNetworkConfig, "Invalid Configuration", fmt.Sprintf("server_socket is required in cni.conf, %+v", n))
	}

	if n.Provider == "" {
		n.Provider = util.OvnProvider
	}

	n.PostLoad()
	return n, n.CNIVersion, nil
}

func parseValueFromArgs(key, argString string) (string, error) {
	if argString == "" {
		return "", types.NewError(types.ErrInvalidNetworkConfig, "Invalid Configuration", "CNI_ARGS is required")
	}
<<<<<<< HEAD
	args := strings.SplitSeq(argString, ";")
	for arg := range args {
		if after, ok := strings.CutPrefix(arg, key+"="); ok {
			value := after
			if len(value) > 0 {
				return value, nil
			}
=======
	for arg := range strings.SplitSeq(argString, ";") {
		if value, found := strings.CutPrefix(arg, key+"="); found && len(value) != 0 {
			return value, nil
>>>>>>> 574b33a2
		}
	}
	return "", types.NewError(types.ErrInvalidNetworkConfig, "Invalid Configuration", key+" is required in CNI_ARGS")
}

func assignV4Address(ipAddress, gateway string, mask *net.IPNet) (*current.IPConfig, *types.Route) {
	ip := &current.IPConfig{
		Address:   net.IPNet{IP: net.ParseIP(ipAddress).To4(), Mask: mask.Mask},
		Gateway:   net.ParseIP(gateway).To4(),
		Interface: current.Int(0),
	}

	var route *types.Route
	if gw := net.ParseIP(gateway); gw != nil {
		route = &types.Route{
			Dst: net.IPNet{IP: net.IPv4zero.To4(), Mask: net.CIDRMask(0, 32)},
			GW:  net.ParseIP(gateway).To4(),
		}
	}

	return ip, route
}

func assignV6Address(ipAddress, gateway string, mask *net.IPNet) (*current.IPConfig, *types.Route) {
	ip := &current.IPConfig{
		Address:   net.IPNet{IP: net.ParseIP(ipAddress).To16(), Mask: mask.Mask},
		Gateway:   net.ParseIP(gateway).To16(),
		Interface: current.Int(0),
	}

	var route *types.Route
	if gw := net.ParseIP(gateway); gw != nil {
		route = &types.Route{
			Dst: net.IPNet{IP: net.IPv6zero, Mask: net.CIDRMask(0, 128)},
			GW:  net.ParseIP(gateway).To16(),
		}
	}

	return ip, route
}<|MERGE_RESOLUTION|>--- conflicted
+++ resolved
@@ -227,19 +227,9 @@
 	if argString == "" {
 		return "", types.NewError(types.ErrInvalidNetworkConfig, "Invalid Configuration", "CNI_ARGS is required")
 	}
-<<<<<<< HEAD
-	args := strings.SplitSeq(argString, ";")
-	for arg := range args {
-		if after, ok := strings.CutPrefix(arg, key+"="); ok {
-			value := after
-			if len(value) > 0 {
-				return value, nil
-			}
-=======
 	for arg := range strings.SplitSeq(argString, ";") {
 		if value, found := strings.CutPrefix(arg, key+"="); found && len(value) != 0 {
 			return value, nil
->>>>>>> 574b33a2
 		}
 	}
 	return "", types.NewError(types.ErrInvalidNetworkConfig, "Invalid Configuration", key+" is required in CNI_ARGS")
