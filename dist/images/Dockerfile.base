# syntax = docker/dockerfile:experimental
# renovate: datasource=golang-version depName=go
ARG GO_VERSION=1.24.4

FROM ubuntu:24.04 AS openssl-builder

ARG DEBIAN_FRONTEND=noninteractive

RUN sed -i 's/^Types: deb$/Types: deb deb-src/g' /etc/apt/sources.list.d/ubuntu.sources && \
    apt update && \
    apt install -y apt-src && \
    apt-src update && \
    apt-src install openssl && \
    cd openssl-* && \
    sed -i '/^CONFARGS/a CONFARGS += enable-fips no-unit-test' debian/rules && \
    echo >> debian/control && \
    echo 'Package: libssl3t64-fips' >> debian/control && \
    echo 'Section: libs' >> debian/control && \
    echo 'Architecture: any' >> debian/control && \
    echo 'Multi-Arch: same' >> debian/control && \
    echo 'Depends: libssl3t64 (= ${binary:Version}), ${misc:Depends}' >> debian/control && \
    echo 'Description: OpenSSL fips module' >> debian/control && \
    echo 'usr/lib/ssl/fipsmodule.cnf' >> debian/libssl3t64-fips.install && \
    echo 'usr/lib/*/ossl-modules/fips.so' >> debian/libssl3t64-fips.install && \
    DEB_BUILD_OPTIONS='parallel=8 nocheck' fakeroot debian/rules binary
RUN mkdir /packages/ && \
    cp *fips*.deb /packages

FROM ubuntu:24.04 AS ovs-builder

ARG ARCH
ARG LEGACY
ARG DEBIAN_FRONTEND=noninteractive
ARG SRC_DIR='/usr/src'

ADD patches/4228eab1d722087ba795e310eadc9e25c4513ec1.patch $SRC_DIR
ADD patches/54056ea65dc28aa1c4c721a2a34d7913f79f8376.patch $SRC_DIR
ADD patches/6b4dcb311f171d81a5d40ea51a273fc356c123db.patch $SRC_DIR
ADD patches/f627b7721ec282f2edaf798913b1559b939687f0.patch $SRC_DIR
ADD patches/3f3e3a436ff5eb2eaafbeeae8ea9dc0c514fe8a3.patch $SRC_DIR
ADD patches/a6cb8215a80635129e4fada4c0d25c25fb746bf7.patch $SRC_DIR
ADD patches/d4d76ddb2e12cdd9e73bb5e008ebb9fd1b4d6ca6.patch $SRC_DIR
ADD patches/ffd2328d4a55271569e2b89e54a2c18f4e186af8.patch $SRC_DIR
ADD patches/d088c5d8c263552c5a31d87813991aee30ab74de.patch $SRC_DIR
ADD patches/1b31f07dc60c016153fa35d936cdda0e02e58492.patch $SRC_DIR
ADD patches/54b767822916606dbb78335a3197983f435b5b8a.patch $SRC_DIR
ADD patches/e490f5ac0b644101913c2a3db8e03d85e859deff.patch $SRC_DIR
ADD patches/b973ec477b43df1c3ef3cdb69f8646948fcf94ae.patch $SRC_DIR
ADD patches/5593e614e51a5dce28941e5bf760f9ee5397cede.patch $SRC_DIR
ADD patches/f9e97031b56ab5747b5d73629198331a6daacdfd.patch $SRC_DIR
ADD patches/53d961492036f1d41d9d1b04bab628375a9c6eb5.patch $SRC_DIR
ADD patches/44229317de74d1e97f7499b371a86c015be6b7a6.patch $SRC_DIR
ADD patches/786756870f12ac69a5d7bc498693574c6591c5e9.patch $SRC_DIR
ADD patches/505dc82f54d4ce54e0378fd3bac1052ee644ac59.patch $SRC_DIR
ADD patches/f4b1f5fbf0f5aff68299efaa2d0577c90cb2568e.patch $SRC_DIR
ADD patches/b3af07690e7b2328c02318b1bd812c5665c0632b.patch $SRC_DIR
ADD patches/4a8e051f2fde25ea558e0c4ccb9f5d2f1ea3c018.patch $SRC_DIR
ADD patches/03e35ed9c5b4de0fa8acbc2c057cdd5957a8d605.patch $SRC_DIR
ADD patches/b5e2975eb65f37315545300254fc0f58a9df52b1.patch $SRC_DIR
ADD patches/e7d3ba53cdcbc524bb29c54ddb07b83cc4258ed7.patch $SRC_DIR
ADD patches/a9e009136a42cf6d985f97e2bf1ec41df6b5ca29.patch $SRC_DIR

RUN --mount=type=cache,target=/var/cache/apt,sharing=locked \
    --mount=type=cache,target=/var/lib/apt,sharing=locked \
    apt update && apt install -y git curl

RUN cd /usr/src/ && \
    git clone -b branch-3.3 --depth=1 https://github.com/openvswitch/ovs.git && \
    cd ovs && \
    # fix memory leak by ofport_usage and trim memory periodically
    git apply $SRC_DIR/4228eab1d722087ba795e310eadc9e25c4513ec1.patch && \
    # increase election timer
    git apply $SRC_DIR/54056ea65dc28aa1c4c721a2a34d7913f79f8376.patch && \
    # add fdb update logging
    git apply $SRC_DIR/6b4dcb311f171d81a5d40ea51a273fc356c123db.patch && \
    # fdb: fix mac learning in environments with hairpin enabled
    git apply $SRC_DIR/f627b7721ec282f2edaf798913b1559b939687f0.patch && \
    # ovsdb-tool: add optional server id parameter for "join-cluster" command
    git apply $SRC_DIR/3f3e3a436ff5eb2eaafbeeae8ea9dc0c514fe8a3.patch && \
    # fix memory leak in qos
    git apply $SRC_DIR/a6cb8215a80635129e4fada4c0d25c25fb746bf7.patch && \
    # ovsdb-tool: add command fix-cluster
    git apply $SRC_DIR/d4d76ddb2e12cdd9e73bb5e008ebb9fd1b4d6ca6.patch && \
    # netdev: reduce cpu utilization for getting device addresses
    git apply $SRC_DIR/ffd2328d4a55271569e2b89e54a2c18f4e186af8.patch && \
    # ovs-router: skip getting source address for kube-ipvs0
    git apply $SRC_DIR/d088c5d8c263552c5a31d87813991aee30ab74de.patch && \
    # increase the default probe interval for large cluster
    git apply $SRC_DIR/1b31f07dc60c016153fa35d936cdda0e02e58492.patch && \
    # update ovs-sandbox for docker run
    git apply $SRC_DIR/54b767822916606dbb78335a3197983f435b5b8a.patch

RUN cd /usr/src/ && git clone -b branch-24.03 --depth=1 https://github.com/ovn-org/ovn.git && \
    cd ovn && \
    # change hash type from dp_hash to hash with field src_ip
    git apply $SRC_DIR/e490f5ac0b644101913c2a3db8e03d85e859deff.patch && \
    # modify src route priority
    git apply $SRC_DIR/b973ec477b43df1c3ef3cdb69f8646948fcf94ae.patch && \
    # fix reaching resubmit limit in underlay
    git apply $SRC_DIR/5593e614e51a5dce28941e5bf760f9ee5397cede.patch && \
    # ovn-controller: do not send GARP on localnet for Kube-OVN ports
    git apply $SRC_DIR/f9e97031b56ab5747b5d73629198331a6daacdfd.patch && \
    # northd: add nb option version_compatibility
    git apply $SRC_DIR/53d961492036f1d41d9d1b04bab628375a9c6eb5.patch && \
    # add support for conditionally skipping conntrack
    git apply $SRC_DIR/44229317de74d1e97f7499b371a86c015be6b7a6.patch && \
    # northd: skip conntrack when access node local dns ip
    git apply $SRC_DIR/786756870f12ac69a5d7bc498693574c6591c5e9.patch && \
    # lflow: do not send direct traffic between lports to conntrack
    git apply $SRC_DIR/505dc82f54d4ce54e0378fd3bac1052ee644ac59.patch && \
    # direct output to lsp for dnat packets in logical switch ingress pipelines
    git apply $SRC_DIR/f4b1f5fbf0f5aff68299efaa2d0577c90cb2568e.patch && \
    # fix lr-lb dnat with multiple distributed gateway ports
    git apply $SRC_DIR/b3af07690e7b2328c02318b1bd812c5665c0632b.patch && \
    # northd: skip arp/nd request for lrp addresses from localnet ports
    git apply $SRC_DIR/4a8e051f2fde25ea558e0c4ccb9f5d2f1ea3c018.patch && \
    # ovn-controller: make activation strategy work for single chassis
    git apply $SRC_DIR/03e35ed9c5b4de0fa8acbc2c057cdd5957a8d605.patch && \
    # support dedicated BFD LRP
    git apply $SRC_DIR/b5e2975eb65f37315545300254fc0f58a9df52b1.patch && \
    # skip node local dns ip conntrack when set acl
    git apply $SRC_DIR/e7d3ba53cdcbc524bb29c54ddb07b83cc4258ed7.patch && \
    # select local backend first
    git apply $SRC_DIR/a9e009136a42cf6d985f97e2bf1ec41df6b5ca29.patch

RUN --mount=type=cache,target=/var/cache/apt,sharing=locked \
    --mount=type=cache,target=/var/lib/apt,sharing=locked \
    sleep 15 && \
    apt install -y wget build-essential fakeroot && \
    sleep 15 && \
    apt install -y autoconf automake bzip2 debhelper-compat dh-exec dh-python dh-sequence-python3 dh-sequence-sphinxdoc \
    graphviz iproute2 libcap-ng-dev libdbus-1-dev libnuma-dev libpcap-dev libssl-dev libtool libunbound-dev \
    pkg-config procps python3-all-dev python3-setuptools python3-sortedcontainers python3-sphinx

RUN cd /usr/src/ovs && \
    ./boot.sh && \
    ./configure && \
    rm -rf .git && \
    CONFIGURE_OPTS='CFLAGS="-fPIC"' && \
    if [ "$ARCH" = "amd64" ] && [ "$LEGACY" != "true" ]; then CONFIGURE_OPTS='CFLAGS="-O2 -g -msse4.2 -mpopcnt -fPIC"'; fi && \
    DATAPATH_CONFIGURE_OPTS='--prefix=/usr' EXTRA_CONFIGURE_OPTS=$CONFIGURE_OPTS make debian-deb

RUN cd /usr/src/ovn && \
    sed -i 's/OVN/ovn/g' debian/changelog && \
    rm -rf .git && \
    ./boot.sh && \
    CONFIGURE_OPTS='--with-ovs-build=/usr/src/ovs/_debian CFLAGS="-fPIC"' && \
    if [ "$ARCH" = "amd64" ] && [ "$LEGACY" != "true" ]; then CONFIGURE_OPTS="--with-ovs-build=/usr/src/ovs/_debian CFLAGS='-O2 -g -msse4.2 -mpopcnt -fPIC'"; fi && \
    OVSDIR=/usr/src/ovs EXTRA_CONFIGURE_OPTS=$CONFIGURE_OPTS DEB_BUILD_OPTIONS='parallel=8 nocheck' fakeroot debian/rules binary

RUN mkdir -p /usr/src/openbfdd && \
    curl -sSf -L --retry 5 https://github.com/dyninc/OpenBFDD/archive/e35f43ad8d2b3f084e96a84c392528a90d05a287.tar.gz | \
    tar -xz -C /usr/src/openbfdd --strip-components=1

ADD OpenBFDD-compile.patch /usr/src/
ADD OpenBFDD-allow-ttl-254.patch /usr/src/

RUN cd /usr/src/openbfdd && \
    rm -vf missing && \
    git apply --no-apply /usr/src/OpenBFDD-compile.patch && \
    git apply --no-apply /usr/src/OpenBFDD-allow-ttl-254.patch && \
    autoupdate && \
    ./autogen.sh && \
    ./configure --enable-silent-rules && \
    make -j8

RUN mkdir /packages/ && \
    mv /usr/src/openbfdd/bfdd-beacon /usr/src/openbfdd/bfdd-control /packages/ && \
    cp /usr/src/openvswitch-*deb /packages && \
    cp /usr/src/python3-openvswitch*deb /packages && \
    cp /usr/src/ovn-*deb /packages && \
    cp /usr/src/ovs/tutorial/ovs-sandbox /packages && \
    cd /packages && rm -f *source* *doc* *datapath* *docker* *vtep* *test* *dev*

FROM ghcr.io/aquasecurity/trivy:latest AS trivy

ARG ARCH
# renovate: datasource=github-releases depName=cni-plugin packageName=containernetworking/plugins versioning=semver
ARG CNI_PLUGINS_VERSION=v1.7.1
# renovate: datasource=github-releases depName=kubectl packageName=kubernetes/kubernetes versioning=semver
ARG KUBECTL_VERSION=v1.32.5
# renovate: datasource=github-releases depName=gobgp packageName=osrg/gobgp versioning=semver
ARG GOBGP_VERSION=3.37.0
ARG TRIVY_DB_REPOSITORY="public.ecr.aws/aquasecurity/trivy-db:2"

RUN apk --no-cache add curl jq
ADD go-deps/download-go-deps.sh /
RUN sh -x /download-go-deps.sh

FROM golang:$GO_VERSION-alpine AS go-deps

RUN apk --no-cache add bash curl jq
ADD go-deps/rebuild-go-deps.sh /
RUN --mount=type=bind,target=/trivy,from=trivy,source=/godeps \
    bash -x /rebuild-go-deps.sh

FROM ubuntu:24.04
ARG ARCH
ARG DEBIAN_FRONTEND=noninteractive
RUN --mount=type=cache,target=/var/cache/apt,sharing=locked \
    --mount=type=cache,target=/var/lib/apt,sharing=locked \
    apt update && apt upgrade -y && apt install ca-certificates python3 hostname libunwind8 netbase \
        ethtool iproute2 ncat libunbound8 procps libatomic1 kmod iptables python3-netifaces python3-sortedcontainers \
        tcpdump ipvsadm ipset curl uuid-runtime openssl inetutils-ping arping ndisc6 conntrack traceroute iputils-tracepath \
        logrotate dnsutils net-tools strongswan strongswan-pki libcharon-extra-plugins libmnl0 \
        libcharon-extauth-plugins libstrongswan-extra-plugins libstrongswan-standard-plugins -y --no-install-recommends && \
        setcap CAP_NET_ADMIN+eip $(readlink -f $(which conntrack)) && \
        setcap CAP_NET_ADMIN+eip $(readlink -f $(which ethtool)) && \
        setcap CAP_NET_ADMIN+eip $(readlink -f $(which ip)) && \
        setcap CAP_NET_ADMIN+eip $(readlink -f $(which ipset)) && \
        setcap CAP_NET_ADMIN+eip $(readlink -f $(which traceroute)) && \
        setcap CAP_NET_ADMIN,CAP_NET_RAW+eip $(readlink -f $(which xtables-legacy-multi)) && \
        setcap CAP_NET_ADMIN,CAP_NET_RAW+eip $(readlink -f $(which xtables-nft-multi)) && \
        setcap CAP_NET_RAW+eip $(readlink -f $(which arping)) && \
        setcap CAP_NET_RAW+eip $(readlink -f $(which ndisc6)) && \
        setcap CAP_NET_RAW+eip $(readlink -f $(which tcpdump)) && \
        setcap CAP_SYS_ADMIN+eip $(readlink -f $(which nsenter)) && \
        setcap CAP_SYS_ADMIN+eip $(readlink -f $(which sysctl)) && \
        setcap CAP_SYS_MODULE+eip $(readlink -f $(which modprobe)) && \
        setcap CAP_SYS_NICE+eip $(readlink -f $(which nice)) && \
        rm -rf /var/lib/apt/lists/* && \
        rm -rf /etc/localtime && \
        rm -f /usr/bin/nc && \
        rm -f /usr/bin/netcat && \
        rm -f /usr/lib/apt/methods/mirror && \
        deluser sync

RUN mkdir -p /var/run/openvswitch && \
    mkdir -p /var/run/ovn && \
    mkdir -p /etc/cni/net.d && \
    mkdir -p /opt/cni/bin

ARG DUMB_INIT_VERSION="1.2.5"
RUN curl -sSf -L --retry 5 -o /usr/bin/dumb-init https://github.com/Yelp/dumb-init/releases/download/v${DUMB_INIT_VERSION}/dumb-init_${DUMB_INIT_VERSION}_$(arch) && \
    chmod +x /usr/bin/dumb-init

RUN --mount=type=bind,target=/godeps,from=go-deps,source=/godeps \
    cp /godeps/loopback /godeps/portmap /godeps/macvlan ./ && \
    cp /godeps/kubectl /godeps/gobgp /usr/bin/

ARG DEBUG=false

RUN --mount=type=bind,target=/packages,from=ovs-builder,source=/packages \
    cp /packages/bfdd-beacon /packages/bfdd-control /usr/bin/ && \
    cp /packages/ovs-sandbox /usr/bin/ && chmod +x /usr/bin/ovs-sandbox && \
    setcap CAP_NET_BIND_SERVICE+eip /usr/bin/bfdd-beacon && \
    dpkg -i /packages/openvswitch-*.deb /packages/python3-openvswitch*.deb && \
    dpkg -i --ignore-depends=openvswitch-switch,openvswitch-common /packages/ovn-*.deb && \
    rm -rf /var/lib/openvswitch/pki/ && \
    chown -R nobody: /var/lib/logrotate && \
    setcap CAP_NET_ADMIN+eip $(readlink -f $(which ovs-dpctl)) && \
    if [ "${DEBUG}" != "true" ]; then \
        setcap CAP_NET_BIND_SERVICE+eip $(readlink -f $(which ovsdb-server)) && \
        setcap CAP_NET_ADMIN,CAP_NET_BIND_SERVICE,CAP_SYS_ADMIN+eip $(readlink -f $(which ovs-vswitchd)); \
    else \
        apt update && apt install -y --no-install-recommends gdb valgrind && \
        rm -rf /var/lib/apt/lists/* && \
        dpkg -i --ignore-depends=openvswitch-switch,openvswitch-common /packages/*.ddeb; \
    fi

<<<<<<< HEAD
RUN --mount=type=bind,target=/packages,from=openssl-builder,source=/packages \
    dpkg -i /packages/*.deb && \
    openssl fipsinstall -out /usr/lib/ssl/fipsmodule.cnf -module $(find / -name fips.so) && \
    sed -i --follow-symlinks \
        -e '/^\[provider_sect\]/a fips = fips_sect' \
        -e '/^\[default_sect\]/a activate = 1' \
        -e '$a \\n.include /usr/lib/ssl/fipsmodule.cnf' \
        /usr/lib/ssl/openssl.cnf
=======
COPY --from=ovs-builder /usr/local/openssl-fips/bin/openssl /usr/local/openssl-fips/bin/openssl
COPY --from=ovs-builder /usr/local/openssl-fips/lib/libssl.so.3 /usr/local/openssl-fips/lib/libssl.so.3
COPY --from=ovs-builder /usr/local/openssl-fips/lib/libcrypto.so.3 /usr/local/openssl-fips/lib/libcrypto.so.3
COPY --from=ovs-builder /usr/local/openssl-fips/lib/ossl-modules/fips.so /usr/local/openssl-fips/lib/ossl-modules/fips.so
COPY --from=ovs-builder /usr/local/openssl-fips/ssl/fipsmodule.cnf /usr/local/openssl-fips/ssl/fipsmodule.cnf
COPY openssl/openssl.cnf /usr/local/openssl-fips/ssl/openssl.cnf

RUN if [ "$ARCH" = "amd64" ]; then \
      # env OPENSSL_CONF is only work when user is root, not effect when user is nobody, maybe openssl bug, so we copy openssl binary and libraries to /usr/bin and /usr/lib/x86_64-linux-gnu 
      cp /usr/local/openssl-fips/bin/openssl /usr/bin/openssl && \
      cp /usr/local/openssl-fips/lib/libssl.so.3 /usr/lib/x86_64-linux-gnu/libssl.so.3 && \
      cp /usr/local/openssl-fips/lib/libcrypto.so.3 /usr/lib/x86_64-linux-gnu/libcrypto.so.3 && \
      cp /usr/local/openssl-fips/lib/ossl-modules/fips.so /usr/lib/x86_64-linux-gnu/ossl-modules; \
    elif [ "$ARCH" = "arm64" ]; then \
      cp /usr/local/openssl-fips/bin/openssl /usr/bin/openssl && \
      cp /usr/local/openssl-fips/lib/libssl.so.3 /usr/lib/aarch64-linux-gnu/libssl.so.3 && \
      cp /usr/local/openssl-fips/lib/libcrypto.so.3 /usr/lib/aarch64-linux-gnu/libcrypto.so.3 && \
      cp /usr/local/openssl-fips/lib/ossl-modules/fips.so /usr/lib/aarch64-linux-gnu/ossl-modules; \
    fi
>>>>>>> bbd62e89

ENTRYPOINT ["/usr/bin/dumb-init", "--"]<|MERGE_RESOLUTION|>--- conflicted
+++ resolved
@@ -258,7 +258,6 @@
         dpkg -i --ignore-depends=openvswitch-switch,openvswitch-common /packages/*.ddeb; \
     fi
 
-<<<<<<< HEAD
 RUN --mount=type=bind,target=/packages,from=openssl-builder,source=/packages \
     dpkg -i /packages/*.deb && \
     openssl fipsinstall -out /usr/lib/ssl/fipsmodule.cnf -module $(find / -name fips.so) && \
@@ -267,26 +266,5 @@
         -e '/^\[default_sect\]/a activate = 1' \
         -e '$a \\n.include /usr/lib/ssl/fipsmodule.cnf' \
         /usr/lib/ssl/openssl.cnf
-=======
-COPY --from=ovs-builder /usr/local/openssl-fips/bin/openssl /usr/local/openssl-fips/bin/openssl
-COPY --from=ovs-builder /usr/local/openssl-fips/lib/libssl.so.3 /usr/local/openssl-fips/lib/libssl.so.3
-COPY --from=ovs-builder /usr/local/openssl-fips/lib/libcrypto.so.3 /usr/local/openssl-fips/lib/libcrypto.so.3
-COPY --from=ovs-builder /usr/local/openssl-fips/lib/ossl-modules/fips.so /usr/local/openssl-fips/lib/ossl-modules/fips.so
-COPY --from=ovs-builder /usr/local/openssl-fips/ssl/fipsmodule.cnf /usr/local/openssl-fips/ssl/fipsmodule.cnf
-COPY openssl/openssl.cnf /usr/local/openssl-fips/ssl/openssl.cnf
-
-RUN if [ "$ARCH" = "amd64" ]; then \
-      # env OPENSSL_CONF is only work when user is root, not effect when user is nobody, maybe openssl bug, so we copy openssl binary and libraries to /usr/bin and /usr/lib/x86_64-linux-gnu 
-      cp /usr/local/openssl-fips/bin/openssl /usr/bin/openssl && \
-      cp /usr/local/openssl-fips/lib/libssl.so.3 /usr/lib/x86_64-linux-gnu/libssl.so.3 && \
-      cp /usr/local/openssl-fips/lib/libcrypto.so.3 /usr/lib/x86_64-linux-gnu/libcrypto.so.3 && \
-      cp /usr/local/openssl-fips/lib/ossl-modules/fips.so /usr/lib/x86_64-linux-gnu/ossl-modules; \
-    elif [ "$ARCH" = "arm64" ]; then \
-      cp /usr/local/openssl-fips/bin/openssl /usr/bin/openssl && \
-      cp /usr/local/openssl-fips/lib/libssl.so.3 /usr/lib/aarch64-linux-gnu/libssl.so.3 && \
-      cp /usr/local/openssl-fips/lib/libcrypto.so.3 /usr/lib/aarch64-linux-gnu/libcrypto.so.3 && \
-      cp /usr/local/openssl-fips/lib/ossl-modules/fips.so /usr/lib/aarch64-linux-gnu/ossl-modules; \
-    fi
->>>>>>> bbd62e89
 
 ENTRYPOINT ["/usr/bin/dumb-init", "--"]