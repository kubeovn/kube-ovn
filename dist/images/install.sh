--- conflicted
+++ resolved
@@ -6,12 +6,10 @@
 SVC_CIDR="10.96.0.0/12"                # Do NOT overlap with NODE/POD/JOIN CIDR
 JOIN_CIDR="100.64.0.0/16"              # Do NOT overlap with NODE/POD/SVC CIDR
 LABEL="node-role.kubernetes.io/master" # The node label to deploy OVN DB
-<<<<<<< HEAD
-VERSION="v1.1.0-pre"
-=======
+
 IFACE=""                               # The nic to support container network, if empty will use the nic that the default route use
 VERSION="v1.2.0-pre"
->>>>>>> 6176b00e
+
 
 echo "[Step 1] Label kube-ovn-master node"
 count=$(kubectl get no -l$LABEL --no-headers -o wide | wc -l | sed 's/ //g')
