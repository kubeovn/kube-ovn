--- conflicted
+++ resolved
@@ -29,11 +29,10 @@
    kubectl delete --ignore-not-found $slr
 done
 
-<<<<<<< HEAD
-
 for vd in $(kubectl  get vpc-dns -o name); do
   kubectl delete --ignore-not-found $vd
-=======
+done
+
 for vip in $(kubectl get vip -o name); do
    kubectl delete --ignore-not-found $vip
 done
@@ -52,7 +51,6 @@
 
 for fip in $(kubectl get fip -o name); do
    kubectl delete --ignore-not-found $fip
->>>>>>> b52655fc
 done
 
 sleep 5
