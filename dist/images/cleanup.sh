#!/bin/bash
set -eu

for subnet in $(kubectl get subnet -o name); do
  kubectl patch "$subnet" --type='json' -p '[{"op": "replace", "path": "/metadata/finalizers", "value": []}]'
done

# Delete Kube-OVN components
kubectl delete cm ovn-config -n kube-system --ignore-not-found=true
kubectl delete sa ovn -n kube-system --ignore-not-found=true
kubectl delete clusterrole system:ovn --ignore-not-found=true
kubectl delete clusterrolebinding ovn --ignore-not-found=true
kubectl delete svc ovn-nb ovn-sb kube-ovn-pinger kube-ovn-controller kube-ovn-cni -n kube-system --ignore-not-found=true

kubectl delete deployment ovn-central kube-ovn-controller -n kube-system --ignore-not-found=true
for ovs in $(kubectl get pod --no-headers -n kube-system -lapp=ovs | awk '{print $1}')
do
  kubectl exec -n kube-system "$ovs" -- bash /kube-ovn/uninstall.sh
done
kubectl delete ds ovs-ovn kube-ovn-cni kube-ovn-pinger -n kube-system --ignore-not-found=true
<<<<<<< HEAD
kubectl delete crd ips.kubeovn.io subnets.kubeovn.io vlans.kubeovn.io networks.kubeovn.io --ignore-not-found=true
=======
kubectl delete crd ips.kubeovn.io subnets.kubeovn.io --ignore-not-found=true
>>>>>>> 8986110d

# Remove annotations/labels in namespaces and nodes
kubectl annotate no --all ovn.kubernetes.io/cidr-
kubectl annotate no --all ovn.kubernetes.io/gateway-
kubectl annotate no --all ovn.kubernetes.io/ip_address-
kubectl annotate no --all ovn.kubernetes.io/logical_switch-
kubectl annotate no --all ovn.kubernetes.io/mac_address-
kubectl annotate no --all ovn.kubernetes.io/port_name-
kubectl annotate no --all ovn.kubernetes.io/allocated-
kubectl label node --all kube-ovn/role-

kubectl annotate ns --all ovn.kubernetes.io/cidr-
kubectl annotate ns --all ovn.kubernetes.io/exclude_ips-
kubectl annotate ns --all ovn.kubernetes.io/gateway-
kubectl annotate ns --all ovn.kubernetes.io/logical_switch-
kubectl annotate ns --all ovn.kubernetes.io/private-
kubectl annotate ns --all ovn.kubernetes.io/allow-
kubectl annotate ns --all ovn.kubernetes.io/allocated-

# Wait Pod Deletion
sleep 5

# Remove annotations in all pods of all namespaces
for ns in $(kubectl get ns -o name |cut -c 11-); do
  echo "annotating pods in  ns:$ns"
  kubectl annotate pod  --all ovn.kubernetes.io/cidr- -n "$ns"
  kubectl annotate pod  --all ovn.kubernetes.io/gateway- -n "$ns"
  kubectl annotate pod  --all ovn.kubernetes.io/ip_address- -n "$ns"
  kubectl annotate pod  --all ovn.kubernetes.io/logical_switch- -n "$ns"
  kubectl annotate pod  --all ovn.kubernetes.io/mac_address- -n "$ns"
  kubectl annotate pod  --all ovn.kubernetes.io/port_name- -n "$ns"
  kubectl annotate pod  --all ovn.kubernetes.io/allocated- -n "$ns"
done<|MERGE_RESOLUTION|>--- conflicted
+++ resolved
@@ -18,11 +18,7 @@
   kubectl exec -n kube-system "$ovs" -- bash /kube-ovn/uninstall.sh
 done
 kubectl delete ds ovs-ovn kube-ovn-cni kube-ovn-pinger -n kube-system --ignore-not-found=true
-<<<<<<< HEAD
-kubectl delete crd ips.kubeovn.io subnets.kubeovn.io vlans.kubeovn.io networks.kubeovn.io --ignore-not-found=true
-=======
 kubectl delete crd ips.kubeovn.io subnets.kubeovn.io --ignore-not-found=true
->>>>>>> 8986110d
 
 # Remove annotations/labels in namespaces and nodes
 kubectl annotate no --all ovn.kubernetes.io/cidr-
