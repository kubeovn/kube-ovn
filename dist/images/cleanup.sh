--- conflicted
+++ resolved
@@ -29,13 +29,11 @@
    kubectl delete --ignore-not-found $slr
 done
 
-<<<<<<< HEAD
+
 for vd in $(kubectl  get vpc-dns -o name); do
   kubectl delete --ignore-not-found $vd
 done
 
-=======
->>>>>>> b3c32210
 sleep 5
 
 # Delete Kube-OVN components
@@ -76,11 +74,7 @@
 kubectl delete --ignore-not-found crd htbqoses.kubeovn.io security-groups.kubeovn.io ips.kubeovn.io subnets.kubeovn.io \
                                       vpc-nat-gateways.kubeovn.io vpcs.kubeovn.io vlans.kubeovn.io provider-networks.kubeovn.io \
                                       iptables-dnat-rules.kubeovn.io  iptables-eips.kubeovn.io  iptables-fip-rules.kubeovn.io \
-<<<<<<< HEAD
                                       iptables-snat-rules.kubeovn.io vips.kubeovn.io switch-lb-rules.kubeovn.io vpc-dnses.kubeovn.io
-=======
-                                      iptables-snat-rules.kubeovn.io vips.kubeovn.io switch-lb-rules.kubeovn.io
->>>>>>> b3c32210
 
 # Remove annotations/labels in namespaces and nodes
 kubectl annotate no --all ovn.kubernetes.io/cidr-
