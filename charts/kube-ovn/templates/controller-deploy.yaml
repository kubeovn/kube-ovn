kind: Deployment
apiVersion: apps/v1
metadata:
  name: kube-ovn-controller
  namespace: {{ .Values.namespace }}
  annotations:
    kubernetes.io/description: |
      kube-ovn controller
spec:
  replicas: {{ include "kubeovn.nodeCount" . }}
  selector:
    matchLabels:
      app: kube-ovn-controller
  strategy:
    rollingUpdate:
      maxSurge: 0%
      maxUnavailable: 100%
    type: RollingUpdate
  template:
    metadata:
      labels:
        app: kube-ovn-controller
        component: network
        type: infra
    spec:
      tolerations:
        - effect: NoSchedule
          operator: Exists
        - key: CriticalAddonsOnly
          operator: Exists
      affinity:
        nodeAffinity:
          preferredDuringSchedulingIgnoredDuringExecution:
            - preference:
                matchExpressions:
                  - key: "ovn.kubernetes.io/ic-gw"
                    operator: NotIn
                    values:
                      - "true"
              weight: 100
        podAntiAffinity:
          requiredDuringSchedulingIgnoredDuringExecution:
            - labelSelector:
                matchLabels:
                  app: kube-ovn-controller
              topologyKey: kubernetes.io/hostname
      priorityClassName: system-cluster-critical
      serviceAccountName: ovn
      hostNetwork: true
      initContainers:
        - name: hostpath-init
          image: {{ .Values.global.registry.address }}/{{ .Values.global.images.kubeovn.repository }}:{{ .Values.global.images.kubeovn.tag }}
          imagePullPolicy: {{ .Values.image.pullPolicy }}
          command:
            - sh
            - -c
            - "chown -R nobody: /var/log/kube-ovn"
          securityContext:
            allowPrivilegeEscalation: true
            capabilities:
              drop:
                - ALL
            privileged: true
            runAsUser: 0
          volumeMounts:
            - name: kube-ovn-log
              mountPath: /var/log/kube-ovn
      containers:
        - name: kube-ovn-controller
          image: {{ .Values.global.registry.address }}/{{ .Values.global.images.kubeovn.repository }}:{{ .Values.global.images.kubeovn.tag }}
          imagePullPolicy: {{ .Values.image.pullPolicy }}
          args:
          - /kube-ovn/start-controller.sh
          - --default-ls={{ .Values.networking.DEFAULT_SUBNET }}
          - --default-cidr=
          {{- if eq .Values.networking.NET_STACK "dual_stack" -}}
          {{ .Values.dual_stack.POD_CIDR }}
          {{- else if eq .Values.networking.NET_STACK "ipv4" -}}
          {{ .Values.ipv4.POD_CIDR }}
          {{- else if eq .Values.networking.NET_STACK "ipv6" -}}
          {{ .Values.ipv6.POD_CIDR }}
          {{- end }}
          - --default-gateway=
          {{- if eq .Values.networking.NET_STACK "dual_stack" -}}
          {{ .Values.dual_stack.POD_GATEWAY }}
          {{- else if eq .Values.networking.NET_STACK "ipv4" -}}
          {{ .Values.ipv4.POD_GATEWAY }}
          {{- else if eq .Values.networking.NET_STACK "ipv6" -}}
          {{ .Values.ipv6.POD_GATEWAY }}
          {{- end }}
          - --default-gateway-check={{- .Values.func.CHECK_GATEWAY }}
          - --default-logical-gateway={{- .Values.func.LOGICAL_GATEWAY }}
          - --default-u2o-interconnection={{- .Values.func.U2O_INTERCONNECTION }}
          - --default-exclude-ips={{- .Values.networking.EXCLUDE_IPS }}
          - --cluster-router={{ .Values.networking.DEFAULT_VPC }}
          - --node-switch={{ .Values.networking.NODE_SUBNET }}
          - --node-switch-cidr=
          {{- if eq .Values.networking.NET_STACK "dual_stack" -}}
          {{ .Values.dual_stack.JOIN_CIDR }}
          {{- else if eq .Values.networking.NET_STACK "ipv4" -}}
          {{ .Values.ipv4.JOIN_CIDR }}
          {{- else if eq .Values.networking.NET_STACK "ipv6" -}}
          {{ .Values.ipv6.JOIN_CIDR }}
          {{- end }}
          - --service-cluster-ip-range=
          {{- if eq .Values.networking.NET_STACK "dual_stack" -}}
          {{ .Values.dual_stack.SVC_CIDR }}
          {{- else if eq .Values.networking.NET_STACK "ipv4" -}}
          {{ .Values.ipv4.SVC_CIDR }}
          {{- else if eq .Values.networking.NET_STACK "ipv6" -}}
          {{ .Values.ipv6.SVC_CIDR }}
          {{- end }}
          - --network-type={{- .Values.networking.NETWORK_TYPE }}
          - --default-provider-name={{ .Values.networking.vlan.PROVIDER_NAME }}
          - --default-interface-name={{- .Values.networking.vlan.VLAN_INTERFACE_NAME }}
          - --default-exchange-link-name={{- .Values.networking.EXCHANGE_LINK_NAME }}
          - --default-vlan-name={{- .Values.networking.vlan.VLAN_NAME }}
          - --default-vlan-id={{- .Values.networking.vlan.VLAN_ID }}
          - --ls-dnat-mod-dl-dst={{- .Values.func.LS_DNAT_MOD_DL_DST }}
          - --ls-ct-skip-dst-lport-ips={{- .Values.func.LS_CT_SKIP_DST_LPORT_IPS }}
          - --pod-nic-type={{- .Values.networking.POD_NIC_TYPE }}
          - --enable-lb={{- .Values.func.ENABLE_LB }}
          - --enable-np={{- .Values.func.ENABLE_NP }}
          - --enable-eip-snat={{- .Values.networking.ENABLE_EIP_SNAT }}
          - --enable-external-vpc={{- .Values.func.ENABLE_EXTERNAL_VPC }}
          - --enable-ecmp={{- .Values.networking.ENABLE_ECMP }}
          - --logtostderr=false
          - --alsologtostderr=true
          - --gc-interval={{- .Values.performance.GC_INTERVAL }}
          - --inspect-interval={{- .Values.performance.INSPECT_INTERVAL }}
          - --log_file=/var/log/kube-ovn/kube-ovn-controller.log
          - --log_file_max_size=200
          - --enable-lb-svc={{- .Values.func.ENABLE_LB_SVC }}
          - --keep-vm-ip={{- .Values.func.ENABLE_KEEP_VM_IP }}
          - --enable-metrics={{- .Values.networking.ENABLE_METRICS }}
          - --node-local-dns-ip={{- .Values.networking.NODE_LOCAL_DNS_IP }}
          - --secure-serving={{- .Values.func.SECURE_SERVING }}
          - --enable-ovn-ipsec={{- .Values.func.ENABLE_OVN_IPSEC }}
          - --enable-anp={{- .Values.func.ENABLE_ANP }}
          - --ovsdb-con-timeout={{- .Values.func.OVSDB_CON_TIMEOUT }}
          - --ovsdb-inactivity-timeout={{- .Values.func.OVSDB_INACTIVITY_TIMEOUT }}
<<<<<<< HEAD
          - --image={{ .Values.global.registry.address }}/{{ .Values.global.images.kubeovn.repository }}:{{ .Values.global.images.kubeovn.tag }}
=======
          - --enable-live-migration-optimize={{- .Values.func.ENABLE_LIVE_MIGRATION_OPTIMIZE }}
>>>>>>> 7b633257
          securityContext:
            runAsUser: {{ include "kubeovn.runAsUser" . }}
            privileged: false
            capabilities:
              add:
                - NET_BIND_SERVICE
          env:
            - name: ENABLE_SSL
              value: "{{ .Values.networking.ENABLE_SSL }}"
            - name: POD_NAME
              valueFrom:
                fieldRef:
                  fieldPath: metadata.name
            - name: POD_NAMESPACE
              valueFrom:
                fieldRef:
                  fieldPath: metadata.namespace
            - name: KUBE_NAMESPACE
              valueFrom:
                fieldRef:
                  fieldPath: metadata.namespace
            - name: KUBE_NODE_NAME
              valueFrom:
                fieldRef:
                  fieldPath: spec.nodeName
            - name: OVN_DB_IPS
              value: "{{ .Values.MASTER_NODES | default (include "kubeovn.nodeIPs" .) }}"
            - name: POD_IP
              valueFrom:
                fieldRef:
                  fieldPath: status.podIP
            - name: POD_IPS
              valueFrom:
                fieldRef:
                  fieldPath: status.podIPs
            - name: ENABLE_BIND_LOCAL_IP
              value: "{{- .Values.func.ENABLE_BIND_LOCAL_IP }}"
          volumeMounts:
            - mountPath: /etc/localtime
              name: localtime
              readOnly: true
            - mountPath: /var/log/kube-ovn
              name: kube-ovn-log
            # ovn-ic log directory
            - mountPath: /var/log/ovn
              name: ovn-log
            - mountPath: /var/run/tls
              name: kube-ovn-tls
          readinessProbe:
            exec:
              command:
                - /kube-ovn/kube-ovn-healthcheck
                - --port=10660
                - --tls={{- .Values.func.SECURE_SERVING }}
            periodSeconds: 3
            timeoutSeconds: 5
          livenessProbe:
            exec:
              command:
                - /kube-ovn/kube-ovn-healthcheck
                - --port=10660
                - --tls={{- .Values.func.SECURE_SERVING }}
            initialDelaySeconds: 300
            periodSeconds: 7
            failureThreshold: 5
            timeoutSeconds: 5
          resources:
            requests:
              cpu: {{ index .Values "kube-ovn-controller" "requests" "cpu" }}
              memory: {{ index .Values "kube-ovn-controller" "requests" "memory" }}
            limits:
              cpu: {{ index .Values "kube-ovn-controller" "limits" "cpu" }}
              memory: {{ index .Values "kube-ovn-controller" "limits" "memory" }}
      nodeSelector:
        kubernetes.io/os: "linux"
      volumes:
        - name: localtime
          hostPath:
            path: /etc/localtime
        - name: kube-ovn-log
          hostPath:
            path: {{ .Values.log_conf.LOG_DIR }}/kube-ovn
        - name: ovn-log
          hostPath:
            path: {{ .Values.log_conf.LOG_DIR }}/ovn
        - name: kube-ovn-tls
          secret:
            optional: true
            secretName: kube-ovn-tls
<|MERGE_RESOLUTION|>--- conflicted
+++ resolved
@@ -139,11 +139,8 @@
           - --enable-anp={{- .Values.func.ENABLE_ANP }}
           - --ovsdb-con-timeout={{- .Values.func.OVSDB_CON_TIMEOUT }}
           - --ovsdb-inactivity-timeout={{- .Values.func.OVSDB_INACTIVITY_TIMEOUT }}
-<<<<<<< HEAD
+          - --enable-live-migration-optimize={{- .Values.func.ENABLE_LIVE_MIGRATION_OPTIMIZE }}
           - --image={{ .Values.global.registry.address }}/{{ .Values.global.images.kubeovn.repository }}:{{ .Values.global.images.kubeovn.tag }}
-=======
-          - --enable-live-migration-optimize={{- .Values.func.ENABLE_LIVE_MIGRATION_OPTIMIZE }}
->>>>>>> 7b633257
           securityContext:
             runAsUser: {{ include "kubeovn.runAsUser" . }}
             privileged: false
