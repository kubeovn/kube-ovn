--- conflicted
+++ resolved
@@ -560,15 +560,12 @@
                   type: string
                 natGwDp:
                   type: string
-<<<<<<< HEAD
+                qosPolicy:
+                  type: string
                 externalSubnets:
                   items:
                     type: string
                   type: array
-=======
-                qosPolicy:
-                  type: string
->>>>>>> 9e3f70c1
 ---
 apiVersion: apiextensions.k8s.io/v1
 kind: CustomResourceDefinition
